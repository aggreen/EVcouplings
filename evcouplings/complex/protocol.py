--- conflicted
+++ resolved
@@ -29,12 +29,8 @@
 from evcouplings.complex.distance import (
     retrieve_sequence_ids,
     find_possible_partners,
-<<<<<<< HEAD
     best_reciprocal_matching,
     filter_ids_by_distance
-=======
-    best_reciprocal_matching
->>>>>>> ff53214c
     )
 
 import re
@@ -111,7 +107,7 @@
     # TODO: implement concatenation functionality and
     # postprocessing functionality here
     # -------------------------------------------------
-<<<<<<< HEAD
+
     def _load_monomer_information(alignment,uniprot_to_embl_filename,genome_location_filename):
 
         seq_ids_ali,id_to_header = retrieve_sequence_ids(open(alignment))
@@ -119,23 +115,6 @@
         uniprot_to_embl = load_uniprot_to_embl(uniprot_to_embl_filename)
 
         embl_to_annotation = load_embl_to_annotation(genome_location_filename)
-=======
-    def _load_monomer_information(alignment,prefix):
-        seq_ids_ali,id_to_header = retrieve_sequence_ids(open(alignment))
-        
-        #uniprot to embl mapping
-        uniprot_to_embl_file = prefix + '_uniprot_to_embl_mapping.txt'
-        if valid_file(uniprot_to_embl_file): #If already there
-            uniprot_to_embl = load_uniprot_to_embl(seq_ids_ali,uniprot_to_embl_file)
-        else:
-            uniprot_to_embl = load_uniprot_to_embl(seq_ids_ali,kwargs['uniprot_to_embl_mapping'])
-
-        embl_annotation_file = prefix + '_embl_annotation.txt'
-        if valid_file(embl_annotation_file):#if already there:
-            embl_to_annotation = load_embl_to_annotation(uniprot_to_embl,embl_annotation_file)
-        else:
-            embl_to_annotation = load_embl_to_annotation(uniprot_to_embl,kwargs['embl_cds'])
->>>>>>> ff53214c
 
         return seq_ids_ali,id_to_header,uniprot_to_embl,embl_to_annotation
 
@@ -143,7 +122,6 @@
     alignment_1 = kwargs["first_alignment_file"]
     alignment_2 = kwargs["second_alignment_file"]
 
-<<<<<<< HEAD
     uniprot_to_embl_filename_1=kwargs['first_embl_mapping_file']
     uniprot_to_embl_filename_2=kwargs['second_embl_mapping_file']
 
@@ -159,13 +137,7 @@
         _load_monomer_information(alignment_2,
                                   uniprot_to_embl_filename_2,
                                   genome_location_filename_2)
-=======
-    seq_ids_ali_1,id_to_header_1,uniprot_to_embl_1,embl_to_annotation_1 = \
-        _load_monomer_information(alignment_1,prefix+'_first')
-
-    seq_ids_ali_2,id_to_header_2,uniprot_to_embl_2,embl_to_annotation_2 = \
-        _load_monomer_information(alignment_2,second_prefix+'_second')
->>>>>>> ff53214c
+
 
     uniprot_to_embl = {**uniprot_to_embl_1,**uniprot_to_embl_2}
     embl_to_annotation = {**embl_to_annotation_1,**embl_to_annotation_2}
@@ -177,7 +149,7 @@
                                             embl_to_annotation) 
 
     #find the best reciprocal matches
-<<<<<<< HEAD
+
     id_pairing_unfiltered,id_pair_to_distance = best_reciprocal_matching(possible_partners)
     
     #filter best reciprocal matches by genome distance threshold
@@ -190,19 +162,13 @@
     #write concatenated alignment
     print(id_to_header_1)
     print(kwargs['first_focus_sequence'])
-=======
-    id_pairing,id_pair_to_distance = best_reciprocal_matching(possible_partners)
-    
-    #filter best reciprocal matches by genome distance threshold
-
-    #write concatenated alignment
->>>>>>> ff53214c
+
     write_concatenated_alignment(id_pairing,
                              id_to_header_1,
                              id_to_header_2,
                              alignment_1,
                              alignment_2,
-<<<<<<< HEAD
+
                              kwargs['first_focus_sequence'],
                              kwargs['second_focus_sequence'],
                              raw_alignment_file
@@ -210,13 +176,6 @@
 
     #filter the alignment
     outcfg['alignment_file'] = prefix + '.a2m'
-=======
-                             target_sequence_1,
-                             target_sequence_2,
-                             concatenated_alignment_file)
-
->>>>>>> ff53214c
-
 
     def _modify_segments(seg_list, seg_prefix):
         # extract segments from list representation into objects
