--- conflicted
+++ resolved
@@ -337,13 +337,6 @@
         gene_location_table_1, gene_location_table_2
     )
 
-<<<<<<< HEAD
-    # filter for overlapping concatenation of same id
-    if kwargs["forbid_overlapping_concatenation"]:
-    	possible_partners = remove_overlaps(possible_partners)
-
-=======
->>>>>>> dbec8e2a
     # find the best reciprocal matches
     id_pairing_unfiltered = best_reciprocal_matching(possible_partners)
 
@@ -528,11 +521,7 @@
 
     # filter for overlapping concatenation of same id
     if kwargs["forbid_overlapping_concatenation"]:
-<<<<<<< HEAD
-    	species_intersection = remove_overlaps(species_intersection)
-=======
         species_intersection = remove_overlapping_ids(species_intersection)
->>>>>>> dbec8e2a
 
     # write concatenated alignment with distance filtering
     # TODO: save monomer alignments?
