"""
EC to 3D structure comparison protocols/workflows.

Authors:
  Thomas A. Hopf
  Anna G. Green (complex and _make_complex_contact_maps)
"""

from copy import deepcopy
from math import ceil
import pandas as pd
import matplotlib.pyplot as plt
import numpy as np

from evcouplings.align.alignment import (
    read_fasta, parse_header
)
from evcouplings.utils.config import (
    check_required, InvalidParameterError
)

from evcouplings.utils.system import (
    create_prefix_folders, insert_dir, verify_resources, valid_file
)
from evcouplings.compare.pdb import load_structures
from evcouplings.compare.distances import (
    intra_dists, multimer_dists, remap_chains,
    inter_dists, remap_complex_chains
)
from evcouplings.compare.sifts import SIFTS, SIFTSResult
from evcouplings.compare.ecs import (
    coupling_scores_compared, add_precision
)
from evcouplings.visualize import pairs, misc

<<<<<<< HEAD
def complex_probability(ecs, scoring_model, use_all_ecs=False,
                        score="cn"):
    """
    Adds confidence measure for complex evolutionary couplings

    Parameters
    ----------
    ecs : pandas.DataFrame
        Table with evolutionary couplings
    scoring_model : {"skewnormal", "normal", "evcomplex"}
        Use this scoring model to assign EC confidence measure
    use_all_ecs : bool, optional (default: False)
        If true, fits the scoring model to all ECs;
        if false, fits the model to only the inter ECs.
    score : str, optional (default: "cn")
        Use this score column for confidence assignment
        
    Returns
    -------
    ecs : pandas.DataFrame
        EC table with additional column "probability"
        containing confidence measure
    """
    from evcouplings.couplings.pairs import add_mixture_probability

    if use_all_ecs:
        ecs = add_mixture_probability(
            ecs, model=scoring_model
        )
    else:
        inter_ecs = ecs.query("segment_i != segment_j")
        intra_ecs = ecs.query("segment_i == segment_j")

        intra_ecs = add_mixture_probability(
            intra_ecs, model=scoring_model, score=score
        )

        inter_ecs = add_mixture_probability(
            inter_ecs, model=scoring_model, score=score
        )

        ecs = pd.concat(
            [intra_ecs, inter_ecs]
        ).sort_values(
            score, ascending=False
        )

    return ecs
=======
# chain names to be used for complex PDB remapping
COMPLEX_CHAIN_NAMES = ("A", "B")

>>>>>>> ab63e76b

def _identify_structures(**kwargs):
    """
    Identify set of 3D structures for comparison

    Parameters
    ----------
    **kwargs
        See check_required in code below

    Returns
    -------
    SIFTSResult
        Identified structures and residue index mappings
    """

    def _filter_by_id(x, id_list):
        x = deepcopy(x)
        x.hits = x.hits.loc[
            x.hits.pdb_id.isin(id_list)
        ]
        return x

    check_required(
        kwargs,
        [
            "prefix", "pdb_ids", "compare_multimer",
            "max_num_hits", "max_num_structures",
            "pdb_mmtf_dir",
            "sifts_mapping_table", "sifts_sequence_db",
            "by_alignment", "pdb_alignment_method",
            "alignment_min_overlap",
            "sequence_id", "sequence_file", "region",
            "use_bitscores", "domain_threshold",
            "sequence_threshold"
        ]
    )
    # get SIFTS mapping object/sequence DB
    s = SIFTS(
        kwargs["sifts_mapping_table"],
        kwargs["sifts_sequence_db"]
    )

    reduce_chains = not kwargs["compare_multimer"]

    # determine if we need to find structures
    # by sequence search or just fetching
    # based on Uniprot/PDB identifier
    if kwargs["by_alignment"]:

        # if searching by alignment, verify that
        # user selected jackhmmer or hmmsearch
        SEARCH_METHODS = ["jackhmmer", "hmmsearch"]

        if kwargs["pdb_alignment_method"] not in SEARCH_METHODS:
            raise InvalidParameterError(
                "Invalid pdb search method: " +
                "{}. Valid selections are: {}".format(
                    ", ".join(SEARCH_METHODS.keys())
                )
            )

        sifts_map = s.by_alignment(
            reduce_chains=reduce_chains,
            min_overlap=kwargs["alignment_min_overlap"],
            **kwargs
        )
    else:
        sifts_map = s.by_uniprot_id(
            kwargs["sequence_id"], reduce_chains=reduce_chains
        )

    sifts_map_full = deepcopy(sifts_map)

    # filter ID list down to manually selected PDB entries
    if kwargs["pdb_ids"] is not None:
        pdb_ids = kwargs["pdb_ids"]

        # make sure we have a list of PDB IDs
        if not isinstance(pdb_ids, list):
            pdb_ids = [pdb_ids]

        pdb_ids = [x.lower() for x in pdb_ids]

        sifts_map = _filter_by_id(sifts_map, pdb_ids)

    # limit number of hits and structures
    if kwargs["max_num_hits"] is not None:
        sifts_map.hits = sifts_map.hits.iloc[:kwargs["max_num_hits"]]

    if kwargs["max_num_structures"] is not None:
        keep_ids = sifts_map.hits.pdb_id.unique()
        keep_ids = keep_ids[:kwargs["max_num_structures"]]
        sifts_map = _filter_by_id(sifts_map, keep_ids)

    return sifts_map, sifts_map_full


def _make_contact_maps(ec_table, d_intra, d_multimer, **kwargs):
    """
    Plot contact maps with all ECs above a certain probability threshold,
    or a given count of ECs

    Parameters
    ----------
    ec_table : pandas.DataFrame
        Full set of evolutionary couplings (all pairs)
    d_intra : DistanceMap
        Computed residue-residue distances inside chain
    d_multimer : DistanceMap
        Computed residue-residue distances between homomultimeric
        chains
    **kwargs
        Further plotting parameters, see check_required in code
        for necessary values.

    Returns
    -------
    cm_files : list(str)
        Paths of generated contact map files
    """

    def plot_cm(ecs, output_file=None):
        """
        Simple wrapper for contact map plotting
        """
        with misc.plot_context("Arial"):
            fig = plt.figure(figsize=(8, 8))
            if kwargs["scale_sizes"]:
                ecs = ecs.copy()
                ecs.loc[:, "size"] = ecs.cn.values / ecs.cn.max()

            pairs.plot_contact_map(
                ecs, d_intra, d_multimer,
                distance_cutoff=kwargs["distance_cutoff"],
                show_secstruct=kwargs["draw_secondary_structure"],
                margin=5,
                boundaries=kwargs["boundaries"]
            )

            plt.suptitle("{} evolutionary couplings".format(len(ecs)), fontsize=14)

            if output_file is not None:
                plt.savefig(output_file, bbox_inches="tight")
                plt.close(fig)

    check_required(
        kwargs,
        [
            "prefix", "min_sequence_distance",
            "plot_probability_cutoffs",
            "boundaries", "plot_lowest_count",
            "plot_highest_count", "plot_increase",
            "draw_secondary_structure"
        ]
    )
    prefix = kwargs["prefix"]

    cm_files = []

    ecs_longrange = ec_table.query(
        "abs(i - j) >= {}".format(kwargs["min_sequence_distance"])
    )

    # based on significance cutoff
    if kwargs["plot_probability_cutoffs"]:
        cutoffs = kwargs["plot_probability_cutoffs"]
        if not isinstance(cutoffs, list):
            cutoffs = [cutoffs]

        for c in cutoffs:
            ec_set = ecs_longrange.query("probability >= @c")
            # only can plot if we have any significant ECs above threshold
            if len(ec_set) > 0:
                output_file = prefix + "_significant_ECs_{}.pdf".format(c)
                plot_cm(ec_set, output_file=output_file)
                cm_files.append(output_file)

    # based on number of long-range ECs

    # identify number of sites in EC model
    num_sites = len(
        set.union(set(ec_table.i.unique()), set(ec_table.j.unique()))
    )

    # transform fraction of number of sites into discrete number of ECs
    def _discrete_count(x):
        if isinstance(x, float):
            x = ceil(x * num_sites)
        return int(x)

    # range of plots to make
    lowest = _discrete_count(kwargs["plot_lowest_count"])
    highest = _discrete_count(kwargs["plot_highest_count"])
    step = _discrete_count(kwargs["plot_increase"])

    # create individual plots
    for c in range(lowest, highest + 1, step):
        ec_set = ecs_longrange.iloc[:c]
        output_file = prefix + "_{}_ECs.pdf".format(c)
        plot_cm(ec_set, output_file=output_file)
        cm_files.append(output_file)

    # give back list of all contact map file names
    return cm_files


def _make_complex_contact_maps(ec_table, d_intra_i, d_multimer_i,
                               d_intra_j, d_multimer_j,
                               d_inter, first_segment_name,
                               second_segment_name, **kwargs):
    """
    Plot contact maps with all ECs above a certain probability threshold,
    or a given count of ECs

    Parameters
    ----------
    ec_table : pandas.DataFrame
        Full set of evolutionary couplings (all pairs)
    d_intra_i, d_intra_j: DistanceMap
        Computed residue-residue distances within chains for
        monomers i and j
    d_multimer_i, d_multimer_j : DistanceMap
        Computed residue-residue distances between homomultimeric
        chains for monomers i and j
    d_inter: DistanceMap
        Computed residue-residue distances between heteromultimeric
        chains i and j
    first_segment_name, second_segment_name: str
        Name of segment i and segment j in the ec_table
    **kwargs
        Further plotting parameters, see check_required in code
        for necessary values.

    Returns
    -------
    cm_files : list(str)
        Paths of generated contact map files
    """

    def plot_complex_cm(ecs_i, ecs_j, ecs_inter, 
                        first_segment_name,
                        second_segment_name, output_file=None):
        """
        Simple wrapper for contact map plotting
        """
        with misc.plot_context("Arial"):
            if kwargs["scale_sizes"]:
                # to scale sizes, combine all ecs to rescale together
                ecs = pd.concat([ecs_i, ecs_j, ecs_inter])
                ecs.loc[:, "size"] = ecs.cn.values / ecs.cn.max()

                # split back into three separate DataFrames
                ecs_i = ecs.query("segment_i == segment_j == @first_segment_name")
                ecs_j = ecs.query("segment_i == segment_j == @second_segment_name")
                ecs_inter = ecs.query("segment_i != segment_j")

                # if any of these groups are entry, replace with None
                if len(ecs_i) == 0:
                    ecs_i = None
                if len(ecs_j) == 0:
                    ecs_j = None
                if len(ecs_inter) == 0:
                    ecs_inter = None

            # Currently, we require at least one of the monomer 
            # to have either ECs or distances in order to make a plot
            if ((ecs_i is None or ecs_i.empty) and d_intra_i is None and d_multimer_i is None) \
                    or ((ecs_j is None or ecs_j.empty) and d_intra_j is None and d_multimer_i is None):
                return False

            fig = plt.figure(figsize=(8, 8))

            # create the contact map
            pairs.complex_contact_map(
                ecs_i, ecs_j, ecs_inter,
                d_intra_i, d_multimer_i,
                d_intra_j, d_multimer_j,
                d_inter,
                margin=5,
                boundaries=kwargs["boundaries"],
                scale_sizes=kwargs["scale_sizes"]
            )

            # Add title to the plot
            if ecs_inter is None:
                ec_len = '0'
            else:
                ec_len = len(ecs_inter)
            plt.suptitle(
                "{} inter-molecule evolutionary couplings".format(ec_len), 
                fontsize=14
            )

            # save to output
            if output_file is not None:
                plt.savefig(output_file, bbox_inches="tight")
                plt.close(fig)

            return True

    check_required(
        kwargs,
        [
            "prefix", "min_sequence_distance",
            "plot_probability_cutoffs",
            "boundaries",
            "draw_secondary_structure", "plot_lowest_count",
            "plot_highest_count", "plot_increase",
            "scale_sizes"
        ]
    )

    prefix = kwargs["prefix"]

    cm_files = []

    ecs_longrange = ec_table.query(
        "abs(i - j) >= {} or segment_i != segment_j".format(kwargs["min_sequence_distance"])
    )

    # create plots based on significance cutoff
    if kwargs["plot_probability_cutoffs"]:
        cutoffs = kwargs["plot_probability_cutoffs"]
        if not isinstance(cutoffs, list):
            cutoffs = [cutoffs]

        for c in cutoffs:
            ec_set = ecs_longrange.query("probability >= @c")

            # only can plot if we have any significant ECs above threshold
            if len(ec_set) > 0:
                ec_set_i = ec_set.query("segment_i == segment_j == @first_segment_name")
                ec_set_j = ec_set.query("segment_i == segment_j == @second_segment_name")
                ec_set_inter = ec_set.query("segment_i != segment_j")

                output_file = prefix + "_significant_ECs_{}.pdf".format(c)
                plot_completed = plot_complex_cm(
                    ec_set_i, ec_set_j, ec_set_inter,
                    first_segment_name, second_segment_name,
                    output_file=output_file
                )
                if plot_completed:
                    cm_files.append(output_file)

    # transform fraction of number of sites into discrete number of ECs
    def _discrete_count(x):
        if isinstance(x, float):
            num_sites = 0
            for seg_name in [first_segment_name, second_segment_name]:
                num_sites += len(
                    set.union(
                        set(ec_table.query("segment_i == @seg_name").i.unique()),
                        set(ec_table.query("segment_j == @seg_name").j.unique())
                    )
                )

            x = ceil(x * num_sites)

        return int(x)

    # range of plots to make
    lowest = _discrete_count(kwargs["plot_lowest_count"])
    highest = _discrete_count(kwargs["plot_highest_count"])
    step = _discrete_count(kwargs["plot_increase"])

    for c in range(lowest, highest + 1, step):
        # get the inter ECs to plot
        ec_set_inter = ecs_longrange.query("segment_i != segment_j")[0:c]

        # if there are no inter ecs to be plotted, continue
        if ec_set_inter.empty:
            continue

        # get the index of the lowest inter EC
        last_inter_index = ec_set_inter.index[-1]

        # take all intra-protein ECs that score higher than the lowest plotted inter-protein EC
        ec_set_i = ecs_longrange.iloc[0:last_inter_index].query(
            "segment_i == segment_j == @first_segment_name"
        )
        ec_set_j = ecs_longrange.iloc[0:last_inter_index].query(
            "segment_i == segment_j == @second_segment_name"
        )

        output_file = prefix + "_{}_ECs.pdf".format(c)
        plot_completed = plot_complex_cm(
            ec_set_i, ec_set_j, ec_set_inter,
            first_segment_name, second_segment_name,
            output_file=output_file
        )
        if plot_completed:
            cm_files.append(output_file)

    # give back list of all contact map file names
    return cm_files


def standard(**kwargs):
    """
    Protocol:
    Compare ECs for single proteins (or domains)
    to 3D structure information

    Parameters
    ----------
    Mandatory kwargs arguments:
        See list below in code where calling check_required

    Returns
    -------
    outcfg : dict
        Output configuration of the pipeline, including
        the following fields:

        * ec_file_compared_all
        * ec_file_compared_all_longrange
        * pdb_structure_hits
        * distmap_monomer
        * distmap_multimer
        * contact_map_files
        * remapped_pdb_files
    """
    check_required(
        kwargs,
        [
            "prefix", "ec_file", "min_sequence_distance",
            "pdb_mmtf_dir", "atom_filter", "compare_multimer",
            "distance_cutoff", "target_sequence_file",
            "scale_sizes",
        ]
    )

    prefix = kwargs["prefix"]

    outcfg = {
        "ec_compared_all_file": prefix + "_CouplingScoresCompared_all.csv",
        "ec_compared_longrange_file": prefix + "_CouplingScoresCompared_longrange.csv",
        "pdb_structure_hits_file": prefix + "_structure_hits.csv",
        "pdb_structure_hits_unfiltered_file": prefix + "_structure_hits_unfiltered.csv",
        # cannot have the distmap files end with "_file" because there are
        # two files (.npy and .csv), which would cause problems with automatic
        # checking if those files exist
        "distmap_monomer": prefix + "_distance_map_monomer",
        "distmap_multimer": prefix + "_distance_map_multimer",
    }

    # make sure EC file exists
    verify_resources(
        "EC file does not exist",
        kwargs["ec_file"]
    )

    # make sure output directory exists
    create_prefix_folders(prefix)

    # store auxiliary files here (too much for average user)
    aux_prefix = insert_dir(prefix, "aux", rootname_subdir=False)
    create_prefix_folders(aux_prefix)

    # Step 1: Identify 3D structures for comparison
    sifts_map, sifts_map_full = _identify_structures(**{
        **kwargs,
        "prefix": aux_prefix,
    })

    # save selected PDB hits
    sifts_map.hits.to_csv(
        outcfg["pdb_structure_hits_file"], index=False
    )

    # also save full list of hits
    sifts_map_full.hits.to_csv(
        outcfg["pdb_structure_hits_unfiltered_file"], index=False
    )

    # Step 2: Compute distance maps

    # load all structures at once
    structures = load_structures(
        sifts_map.hits.pdb_id,
        kwargs["pdb_mmtf_dir"],
        raise_missing=False
    )

    # compute distance maps and save
    # (but only if we found some structure)
    if len(sifts_map.hits) > 0:
        d_intra = intra_dists(
            sifts_map, structures, atom_filter=kwargs["atom_filter"],
            output_prefix=aux_prefix + "_distmap_intra"
        )
        d_intra.to_file(outcfg["distmap_monomer"])

        # save contacts to separate file
        outcfg["monomer_contacts_file"] = prefix + "_contacts_monomer.csv"
        d_intra.contacts(
            kwargs["distance_cutoff"]
        ).to_csv(
            outcfg["monomer_contacts_file"], index=False
        )

        # compute multimer distances, if requested;
        # note that d_multimer can be None if there
        # are no structures with multiple chains
        if kwargs["compare_multimer"]:
            d_multimer = multimer_dists(
                sifts_map, structures, atom_filter=kwargs["atom_filter"],
                output_prefix=aux_prefix + "_distmap_multimer"
            )
        else:
            d_multimer = None

        # if we have a multimer contact mapin the end, save it
        if d_multimer is not None:
            d_multimer.to_file(outcfg["distmap_multimer"])
            outcfg["multimer_contacts_file"] = prefix + "_contacts_multimer.csv"

            # save contacts to separate file
            d_multimer.contacts(
                kwargs["distance_cutoff"]
            ).to_csv(
                outcfg["multimer_contacts_file"], index=False
            )
        else:
            outcfg["distmap_multimer"] = None

        # at this point, also create remapped structures (e.g. for
        # later comparison of folding results)
        verify_resources(
            "Target sequence file does not exist",
            kwargs["target_sequence_file"]
        )

        # create target sequence map for remapping structure
        with open(kwargs["target_sequence_file"]) as f:
            header, seq = next(read_fasta(f))

        seq_id, seq_start, seq_end = parse_header(header)
        seqmap = dict(zip(range(seq_start, seq_end + 1), seq))

        # remap structures, swap mapping index and filename in
        # dictionary so we have a list of files in the dict keys
        outcfg["remapped_pdb_files"] = {
            filename: mapping_index for mapping_index, filename in
            remap_chains(sifts_map, aux_prefix, seqmap).items()
        }
    else:
        # if no structures, can not compute distance maps
        d_intra = None
        d_multimer = None
        outcfg["distmap_monomer"] = None
        outcfg["distmap_multimer"] = None
        outcfg["remapped_pdb_files"] = None

    # Step 3: Compare ECs to distance maps

    ec_table = pd.read_csv(kwargs["ec_file"])

    # identify number of sites in EC model
    num_sites = len(
        set.union(set(ec_table.i.unique()), set(ec_table.j.unique()))
    )

    for out_file, min_seq_dist in [
        ("ec_compared_longrange_file", kwargs["min_sequence_distance"]),
        ("ec_compared_all_file", 0),
    ]:
        # compare ECs only if we minimally have intra distance map
        if d_intra is not None:
            coupling_scores_compared(
                ec_table, d_intra, d_multimer,
                dist_cutoff=kwargs["distance_cutoff"],
                output_file=outcfg[out_file],
                min_sequence_dist=min_seq_dist
            )
        else:
            outcfg[out_file] = None

    # also create line-drawing script if we made the csv
    if outcfg["ec_compared_longrange_file"] is not None:
        ecs_longrange = pd.read_csv(outcfg["ec_compared_longrange_file"])

        outcfg["ec_lines_compared_pml_file"] = prefix + "_draw_ec_lines_compared.pml"
        pairs.ec_lines_pymol_script(
            ecs_longrange.iloc[:num_sites, :],
            outcfg["ec_lines_compared_pml_file"],
            distance_cutoff=kwargs["distance_cutoff"]
        )

    # Step 4: Make contact map plots
    # if no structures available, defaults to EC-only plot

    outcfg["contact_map_files"] = _make_contact_maps(
        ec_table, d_intra, d_multimer, **kwargs
    )

    return outcfg


def complex(**kwargs):
    """
    Protocol:
    Compare ECs for a complex to
    3D structure

    Parameters
    ----------
    Mandatory kwargs arguments:
        See list below in code where calling check_required

    Returns
    -------
    outcfg : dict
        Output configuration of the pipeline, including
        the following fields:

        * ec_file_compared_all
        * ec_file_compared_all_longrange
        * pdb_structure_hits
        * distmap_monomer
        * distmap_multimer
        * contact_map_files
        * remapped_pdb_files
    """
    check_required(
        kwargs,
        [
            "prefix", "ec_file", "min_sequence_distance",
            "pdb_mmtf_dir", "atom_filter",
            "first_compare_multimer", "second_compare_multimer",
            "distance_cutoff",
            "first_sequence_id", "second_sequence_id",
            "first_sequence_file", "second_sequence_file",
            "first_segments", "second_segments",
            "first_target_sequence_file", "second_target_sequence_file",
            "scale_sizes"
        ]
    )

    prefix = kwargs["prefix"]

    outcfg = {
        # initialize output EC files
        "ec_compared_all_file": prefix + "_CouplingScoresCompared_all.csv",
        "ec_compared_longrange_file": prefix + "_CouplingScoresCompared_longrange.csv",
        "ec_compared_inter_file": prefix + "_CouplingsScoresCompared_inter.csv",

        # initialize output inter distancemap files
        "distmap_inter": prefix + "_distmap_inter",
        "inter_contacts_file": prefix + "_inter_contacts_file"
    }

    # Add PDB comparison files for first and second monomer
    for monomer_prefix in ["first", "second"]:
        outcfg = {
            **outcfg,
            monomer_prefix + "_pdb_structure_hits_file":
                "{}_{}_structure_hits.csv".format(prefix, monomer_prefix),
            monomer_prefix + "_pdb_structure_hits_unfiltered_file":
                "{}_{}_structure_hits_unfitered.csv".format(prefix, monomer_prefix),
            monomer_prefix + "_distmap_monomer":
                "{}_{}_distance_map_monomer".format(prefix, monomer_prefix),
            monomer_prefix + "_distmap_multimer":
                "{}_{}_distance_map_multimer".format(prefix, monomer_prefix),
        }

    # make sure EC file exists
    verify_resources(
        "EC file does not exist",
        kwargs["ec_file"]
    )

    # make sure output directory exists
    create_prefix_folders(prefix)

    # store auxiliary files here (too much for average user)
    aux_prefix = insert_dir(prefix, "aux", rootname_subdir=False)
    create_prefix_folders(aux_prefix)

    # store auxiliary files here (too much for average user)
    first_aux_prefix = insert_dir(aux_prefix, "first_monomer", rootname_subdir=False)
    create_prefix_folders(first_aux_prefix)

    # store auxiliary files here (too much for average user)
    second_aux_prefix = insert_dir(aux_prefix, "second_monomer", rootname_subdir=False)
    create_prefix_folders(second_aux_prefix)

    # Step 1: Identify 3D structures for comparison
    def _identify_monomer_structures(name_prefix, outcfg, aux_prefix):
        # create a dictionary with kwargs for just the current monomer
        # remove the "prefix" kwargs so that we can replace with the 
        # aux prefix when calling _identify_structures
        # only replace first occurrence of name_prefix
        monomer_kwargs = {
            k.replace(name_prefix + "_", "", 1): v for k, v in kwargs.items() if "prefix" not in k
        }

        # this field needs to be set explicitly else it gets overwritten by concatenated file
        monomer_kwargs["alignment_file"] = kwargs[name_prefix + "_alignment_file"]
        monomer_kwargs["raw_focus_alignment_file"] = kwargs[name_prefix + "_raw_focus_alignment_file"]

        # identify structures for that monomer
        sifts_map, sifts_map_full = _identify_structures(
            **monomer_kwargs,
            prefix=aux_prefix
        )

        # save selected PDB hits
        sifts_map.hits.to_csv(
            outcfg[name_prefix + "_pdb_structure_hits_file"], index=False
        )

        # also save full list of hits
        sifts_map_full.hits.to_csv(
            outcfg[name_prefix + "_pdb_structure_hits_unfiltered_file"], index=False
        )
        return outcfg, sifts_map

    outcfg, first_sifts_map = _identify_monomer_structures("first", outcfg, first_aux_prefix)
    outcfg, second_sifts_map = _identify_monomer_structures("second", outcfg, second_aux_prefix)

    # get the segment names from the kwargs
    segment_list = kwargs["segments"]

    # Make sure user provided exactly two segments
    if len(segment_list) != 2:
        raise InvalidParameterError(
            "Compare stage for protein complexes requires exactly two segments"
        )

    first_segment_name = kwargs["segments"][0][0]
    second_segment_name = kwargs["segments"][1][0]

    # Step 2: Compute distance maps
    def _compute_monomer_distance_maps(sifts_map, name_prefix, chain_name):

        # prepare a sequence map to remap the structures we have found
        verify_resources(
            "Target sequence file does not exist",
            kwargs[name_prefix + "_target_sequence_file"]
        )

        # create target sequence map for remapping structure
        with open(kwargs[name_prefix + "_target_sequence_file"]) as f:
            header, seq = next(read_fasta(f))

        # create target sequence map for remapping structure
        seq_id, seq_start, seq_end = parse_header(header)
        seqmap = dict(zip(range(seq_start, seq_end + 1), seq))

        # compute distance maps and save
        # (but only if we found some structure)
        if len(sifts_map.hits) > 0:
            d_intra = intra_dists(
                sifts_map, structures, atom_filter=kwargs["atom_filter"],
                output_prefix=aux_prefix + "_" + name_prefix + "_distmap_intra"
            )
            d_intra.to_file(outcfg[name_prefix + "_distmap_monomer"])

            # save contacts to separate file
            outcfg[name_prefix + "_monomer_contacts_file"] = prefix + "_" + name_prefix + "_contacts_monomer.csv"
            d_intra.contacts(
                kwargs["distance_cutoff"]
            ).to_csv(
                outcfg[name_prefix + "_monomer_contacts_file"], index=False
            )

            # compute multimer distances, if requested;
            # note that d_multimer can be None if there
            # are no structures with multiple chains
            if kwargs[name_prefix + "_compare_multimer"]:
                d_multimer = multimer_dists(
                    sifts_map, structures, atom_filter=kwargs["atom_filter"],
                    output_prefix=aux_prefix + "_" + name_prefix + "_distmap_multimer"
                )
            else:
                d_multimer = None

            # if we have a multimer contact map, save it
            if d_multimer is not None:
                d_multimer.to_file(outcfg[name_prefix + "_distmap_multimer"])
                outcfg[name_prefix + "_multimer_contacts_file"] = prefix + name_prefix + "_contacts_multimer.csv"

                # save contacts to separate file
                d_multimer.contacts(
                    kwargs["distance_cutoff"]
                ).to_csv(
                    outcfg[name_prefix + "_multimer_contacts_file"], index=False
                )
            else:
                outcfg[name_prefix + "_distmap_multimer"] = None

            # create remapped structures (e.g. for
            # later comparison of folding results)
            # remap structures, swap mapping index and filename in
            # dictionary so we have a list of files in the dict keys
            outcfg[name_prefix + "_remapped_pdb_files"] = {
                filename: mapping_index for mapping_index, filename in
                remap_chains(
                    sifts_map, aux_prefix, seqmap, chain_name=chain_name,
                    raise_missing=kwargs["raise_missing"]
                ).items()
            }

        else:
            # if no structures, cannot compute distance maps
            d_intra = None
            d_multimer = None
            outcfg[name_prefix + "_distmap_monomer"] = None
            outcfg[name_prefix + "_distmap_multimer"] = None
            outcfg[name_prefix + "remapped_pdb_files"] = None

        return d_intra, d_multimer, seqmap

    # load all structures for both monomers
    all_structures = set(first_sifts_map.hits.pdb_id).union(
        set(second_sifts_map.hits.pdb_id)
    )
    structures = load_structures(
        all_structures,
        kwargs["pdb_mmtf_dir"],
        raise_missing=False
    )

    d_intra_i, d_multimer_i, seqmap_i = _compute_monomer_distance_maps(
        first_sifts_map, "first", COMPLEX_CHAIN_NAMES[0]
    )
    d_intra_j, d_multimer_j, seqmap_j = _compute_monomer_distance_maps(
        second_sifts_map, "second", COMPLEX_CHAIN_NAMES[1]
    )

    # compute inter distance map if sifts map for each monomer exists
    if len(first_sifts_map.hits) > 0 and len(second_sifts_map.hits) > 0:
        d_inter = inter_dists(
            first_sifts_map, second_sifts_map,
            raise_missing=kwargs["raise_missing"]
        )
        # if there were overlapping PDBs, save the results
        if d_inter is not None:
            d_inter.to_file(outcfg["distmap_inter"])

            # save contacts to separate file
            d_inter.contacts(
                kwargs["distance_cutoff"]
            ).to_csv(
                outcfg["inter_contacts_file"], index=False
            )

    else:
        outcfg["inter_contacts_file"] = None
        d_inter = None

    # # Step 3: Compare ECs to distance maps
    ec_table = pd.read_csv(kwargs["ec_file"])

    for out_file, min_seq_dist in [
        ("ec_compared_longrange_file", kwargs["min_sequence_distance"]),
        ("ec_compared_all_file", 0),
    ]:

        # compare ECs only if we have an intra distance map
        # for at least one monomer - inter can't exist unless
        # we have both monomers
        if (d_intra_i is not None) or (d_intra_j is not None):
            # compare distances individually for each segment pair
            ecs_intra_i = ec_table.query("segment_i == segment_j == @first_segment_name")
            if d_intra_i is not None:
                ecs_intra_i_compared = coupling_scores_compared(
                    ecs_intra_i, d_intra_i, d_multimer_i,
                    dist_cutoff=kwargs["distance_cutoff"],
                    output_file=None,
                    min_sequence_dist=min_seq_dist
                )
            else:
                # If no distance map, the distance is saved as np.nan
                ecs_intra_i_compared = ecs_intra_i.assign(dist=np.nan)

            ecs_intra_j = ec_table.query("segment_i == segment_j == @second_segment_name")
            if d_intra_j is not None:
                ecs_intra_j_compared = coupling_scores_compared(
                    ecs_intra_j, d_intra_j, d_multimer_j,
                    dist_cutoff=kwargs["distance_cutoff"],
                    output_file=None,
                    min_sequence_dist=min_seq_dist
                )
            else:
                ecs_intra_j_compared = ecs_intra_j.assign(dist=np.nan)

            ecs_inter = ec_table.query("segment_i != segment_j")
            if d_inter is not None:
                ecs_inter_compared = coupling_scores_compared(
                    ecs_inter, d_inter, dist_map_multimer=None,
                    dist_cutoff=kwargs["distance_cutoff"],
                    output_file=None,
                    min_sequence_dist=None  # does not apply for inter-protein ECs
                )
            else:
                ecs_inter_compared = ecs_inter.assign(dist=np.nan)

            # combine the tables
            ec_table_compared = pd.concat([
                ecs_inter_compared,
                ecs_intra_i_compared,
                ecs_intra_j_compared
            ])

            # rename the precision column to "segmentwise_precision"
            # because we calculated precision for each segment independently
            ec_table_compared = ec_table_compared.rename(
                columns={"precision": "segmentwise_precision"}
            )
            # TODO: change "cn" to "score" eventually
            ec_table_compared = ec_table_compared.sort_values("cn", ascending=False)

            # add the total precision
            # TODO: implement different cutoffs for intra vs inter contacts
            ec_table_compared = add_precision(
                ec_table_compared,
                dist_cutoff=kwargs["distance_cutoff"]
            )

            # save to file
            # all ecs
            ec_table_compared.to_csv(outcfg[out_file])

            # save the inter ECs to a file
            ecs_inter_compared.to_csv(outcfg["ec_compared_inter_file"])

    # create an inter-ecs file with extra information for calibration purposes
    def _calibration_file(prefix, ec_file):

        if not valid_file(ec_file):
            return None

        ecs = pd.read_csv(ec_file)

        #add the skewnormal fitted domainwise
        ecs = complex_probability(
            ecs, "skewnormal", False
        )
        ecs.loc[:,"skewnormal_domainwise"] = ecs.loc[:,"probability"]

        #add the skewnormal fitted on all
        ecs = complex_probability(
            ecs, "skewnormal", True
        )
        ecs.loc[:,"skewnormal_all"] = ecs.loc[:,"probability"]


        #add the evcomplex score
        ecs = complex_probability(
            ecs, "evcomplex", True
        )
        ecs.loc[:,"evcomplex"] = ecs.loc[:,"probability"]

        #write the file (top 100 only)
        inter_ecs = ecs.query("segment_i != segment_j")
        outcfg["calibration_file"] = prefix + "_CouplingScores_inter_calibration.csv"
        inter_ecs.iloc[0:1000,:].to_csv(outcfg["calibration_file"])

    _calibration_file(prefix, outcfg["ec_compared_longrange_file"])

    # create the inter-ecs line drawing script
    if outcfg["ec_compared_inter_file"] is not None and kwargs["plot_highest_count"] is not None:
        inter_ecs = ec_table.query("segment_i != segment_j")

        outcfg["ec_lines_compared_pml_file"] = prefix + "_draw_ec_lines_compared.pml"

        pairs.ec_lines_pymol_script(
            inter_ecs.iloc[:kwargs["plot_highest_count"], :],
            outcfg["ec_lines_compared_pml_file"],
            distance_cutoff=kwargs["distance_cutoff"],
            chain={
                first_segment_name: COMPLEX_CHAIN_NAMES[0],
                second_segment_name: COMPLEX_CHAIN_NAMES[1]
            }
        )

    # Remap the complex crystal structures, if available
    if len(first_sifts_map.hits) > 0 and len(second_sifts_map.hits) > 0:
        outcfg["complex_remapped_pdb_files"] = {
            filename: mapping_index for mapping_index, filename in
            remap_complex_chains(
                first_sifts_map, second_sifts_map,
                seqmap_i, seqmap_j, output_prefix=aux_prefix,
                raise_missing=kwargs["raise_missing"]
            ).items()
        }

    # Step 4: Make contact map plots
    # if no structures available, defaults to EC-only plot
    outcfg["contact_map_files"] = _make_complex_contact_maps(
        ec_table, d_intra_i, d_multimer_i,
        d_intra_j, d_multimer_j,
        d_inter, first_segment_name,
        second_segment_name, **kwargs
    )

    return outcfg


# list of available EC comparison protocols
PROTOCOLS = {
    # standard monomer comparison protocol
    "standard": standard,

    # comparison for protein complexes
    "complex": complex
}


def run(**kwargs):
    """
    Run inference protocol to calculate ECs from
    input sequence alignment.

    Parameters
    ----------
    Mandatory kwargs arguments:
        protocol: EC protocol to run
        prefix: Output prefix for all generated files

    Returns
    -------
    outcfg : dict
        Output configuration of stage
        (see individual protocol for fields)
    """
    check_required(kwargs, ["protocol"])

    if kwargs["protocol"] not in PROTOCOLS:
        raise InvalidParameterError(
            "Invalid protocol selection: " +
            "{}. Valid protocols are: {}".format(
                kwargs["protocol"], ", ".join(PROTOCOLS.keys())
            )
        )

    return PROTOCOLS[kwargs["protocol"]](**kwargs)<|MERGE_RESOLUTION|>--- conflicted
+++ resolved
@@ -33,7 +33,10 @@
 )
 from evcouplings.visualize import pairs, misc
 
-<<<<<<< HEAD
+# chain names to be used for complex PDB remapping
+COMPLEX_CHAIN_NAMES = ("A", "B")
+
+
 def complex_probability(ecs, scoring_model, use_all_ecs=False,
                         score="cn"):
     """
@@ -82,11 +85,7 @@
         )
 
     return ecs
-=======
-# chain names to be used for complex PDB remapping
-COMPLEX_CHAIN_NAMES = ("A", "B")
-
->>>>>>> ab63e76b
+
 
 def _identify_structures(**kwargs):
     """
