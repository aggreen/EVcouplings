--- conflicted
+++ resolved
@@ -533,15 +533,10 @@
                 d_intra_j, d_multimer_j,
                 d_inter,
                 margin=5,
-<<<<<<< HEAD
                 boundaries=kwargs["boundaries"],
                 scale_sizes=kwargs["scale_sizes"],
-                show_secstruct=kwargs["draw_secondary_structure"]
-=======
-                distance_cutoff=kwargs["distance_cutoff"],
                 show_secstruct=kwargs["draw_secondary_structure"],
-                boundaries=kwargs["boundaries"]
->>>>>>> 55b31682
+                distance_cutoff=kwargs["distance_cutoff"]
             )
 
             # Add title to the plot
