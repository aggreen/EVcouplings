"""
EC to 3D structure comparison protocols/workflows.

Authors:
  Thomas A. Hopf
  Anna G. Green (complex and _make_complex_contact_maps)
"""

from copy import deepcopy
from math import ceil
import pandas as pd
import matplotlib.pyplot as plt
import numpy as np

from evcouplings.align.alignment import (
    read_fasta, parse_header
)
from evcouplings.utils.config import (
    check_required, InvalidParameterError
)

from evcouplings.utils.system import (
    create_prefix_folders, insert_dir, verify_resources, valid_file
)
from evcouplings.couplings import Segment
from evcouplings.compare.pdb import load_structures
from evcouplings.compare.distances import (
    intra_dists, multimer_dists, remap_chains,
    inter_dists, remap_complex_chains
)
from evcouplings.compare.sifts import SIFTS, SIFTSResult
from evcouplings.compare.ecs import (
    coupling_scores_compared, add_precision
)
from evcouplings.visualize import pairs, misc

def _filter_structures(sifts_map, pdb_ids=None, max_num_hits=None, max_num_structures=None):

<<<<<<< HEAD

def complex_probability(ecs, scoring_model, use_all_ecs=False,
                        score="cn"):
    """
    Adds confidence measure for complex evolutionary couplings

    Parameters
    ----------
    ecs : pandas.DataFrame
        Table with evolutionary couplings
    scoring_model : {"skewnormal", "normal", "evcomplex"}
        Use this scoring model to assign EC confidence measure
    use_all_ecs : bool, optional (default: False)
        If true, fits the scoring model to all ECs;
        if false, fits the model to only the inter ECs.
    score : str, optional (default: "cn")
        Use this score column for confidence assignment
        
    Returns
    -------
    ecs : pandas.DataFrame
        EC table with additional column "probability"
        containing confidence measure
    """
    from evcouplings.couplings.pairs import add_mixture_probability

    if use_all_ecs:
        ecs = add_mixture_probability(
            ecs, model=scoring_model
        )
    else:
        inter_ecs = ecs.query("segment_i != segment_j")
        intra_ecs = ecs.query("segment_i == segment_j")

        intra_ecs = add_mixture_probability(
            intra_ecs, model=scoring_model, score=score
        )

        inter_ecs = add_mixture_probability(
            inter_ecs, model=scoring_model, score=score
        )

        ecs = pd.concat(
            [intra_ecs, inter_ecs]
        ).sort_values(
            score, ascending=False
        )

    return ecs


def _identify_structures(**kwargs):
=======
>>>>>>> 09a6843e
    """
    Filters input SIFTSResult for specific pdb ids and/or number of hits

    Parameters
    ----------
    sifts_map: SIFTSResult
        Identified structures and residue index mappings
    pdb_ids: list of str, optional (default: None)
        List of PDB ids to be used for comparison
    max_num_hits: int, optional (default: None)
        Number of PDB hits to be used for comparison.
        Different chains from the same PDB count as multiple hits.
    max_num_structures: int, optional (default: None)
        Number of unique PDB ids to be used for comparison.
        Different chains from the same PDB count as one hit.

    Returns
    -------
    SIFTSResult
        Filtered identified structures and residue index mappings
    """
    def _filter_by_id(x, id_list):
        x = deepcopy(x)
        x.hits = x.hits.loc[
            x.hits.pdb_id.isin(id_list)
        ]
        return x


    # filter ID list down to manually selected PDB entries
    if pdb_ids is not None:
        pdb_ids = pdb_ids

        # make sure we have a list of PDB IDs
        if not isinstance(pdb_ids, list):
            pdb_ids = [pdb_ids]

        pdb_ids = [x.lower() for x in pdb_ids]

        sifts_map = _filter_by_id(sifts_map, pdb_ids)

    # limit number of hits and structures
    if max_num_hits is not None:
        sifts_map.hits = sifts_map.hits.iloc[:max_num_hits]

    if max_num_structures is not None:
        keep_ids = sifts_map.hits.pdb_id.unique()
        keep_ids = keep_ids[:max_num_structures]
        sifts_map = _filter_by_id(sifts_map, keep_ids)

    return sifts_map

def _identify_structures(**kwargs):
    """
    Identify set of 3D structures for comparison

    Parameters
    ----------
    **kwargs
        See check_required in code below

    Returns
    -------
    SIFTSResult
        Identified structures and residue index mappings
    """

    check_required(
        kwargs,
        [
            "prefix", "pdb_ids", "compare_multimer",
            "max_num_hits", "max_num_structures",
            "pdb_mmtf_dir",
            "sifts_mapping_table", "sifts_sequence_db",
            "by_alignment", "pdb_alignment_method",
            "alignment_min_overlap",
            "sequence_id", "sequence_file", "region",
            "use_bitscores", "domain_threshold",
            "sequence_threshold"
        ]
    )
    # get SIFTS mapping object/sequence DB
    s = SIFTS(
        kwargs["sifts_mapping_table"],
        kwargs["sifts_sequence_db"]
    )

    reduce_chains = not kwargs["compare_multimer"]

    # determine if we need to find structures
    # by sequence search or just fetching
    # based on Uniprot/PDB identifier
    if kwargs["by_alignment"]:

        # if searching by alignment, verify that
        # user selected jackhmmer or hmmsearch
        SEARCH_METHODS = ["jackhmmer", "hmmsearch"]

        if kwargs["pdb_alignment_method"] not in SEARCH_METHODS:
            raise InvalidParameterError(
                "Invalid pdb search method: " +
                "{}. Valid selections are: {}".format(
                    ", ".join(SEARCH_METHODS.keys())
                )
            )

        sifts_map = s.by_alignment(
            reduce_chains=reduce_chains,
            min_overlap=kwargs["alignment_min_overlap"],
            **kwargs
        )
    else:
        sifts_map = s.by_uniprot_id(
            kwargs["sequence_id"], reduce_chains=reduce_chains
        )
    # Save the pre-filtered SIFTs map
    sifts_map_full = deepcopy(sifts_map)

    # Filter the SIFTS map
    sifts_map = _filter_structures(
        sifts_map_full, kwargs["pdb_ids"], kwargs["max_num_hits"], kwargs["max_num_structures"]
    )

    return sifts_map, sifts_map_full


def _make_contact_maps(ec_table, d_intra, d_multimer, **kwargs):
    """
    Plot contact maps with all ECs above a certain probability threshold,
    or a given count of ECs

    Parameters
    ----------
    ec_table : pandas.DataFrame
        Full set of evolutionary couplings (all pairs)
    d_intra : DistanceMap
        Computed residue-residue distances inside chain
    d_multimer : DistanceMap
        Computed residue-residue distances between homomultimeric
        chains
    **kwargs
        Further plotting parameters, see check_required in code
        for necessary values.

    Returns
    -------
    cm_files : list(str)
        Paths of generated contact map files
    """

    def plot_cm(ecs, output_file=None):
        """
        Simple wrapper for contact map plotting
        """
        with misc.plot_context("Arial"):
            fig = plt.figure(figsize=(8, 8))
            if kwargs["scale_sizes"]:
                ecs = ecs.copy()
                ecs.loc[:, "size"] = ecs.cn.values / ecs.cn.max()

            pairs.plot_contact_map(
                ecs, d_intra, d_multimer,
                distance_cutoff=kwargs["distance_cutoff"],
                show_secstruct=kwargs["draw_secondary_structure"],
                margin=5,
                boundaries=kwargs["boundaries"]
            )

            plt.suptitle("{} evolutionary couplings".format(len(ecs)), fontsize=14)

            if output_file is not None:
                plt.savefig(output_file, bbox_inches="tight")
                plt.close(fig)

    check_required(
        kwargs,
        [
            "prefix", "min_sequence_distance",
            "plot_probability_cutoffs",
            "boundaries", "plot_lowest_count",
            "plot_highest_count", "plot_increase",
            "draw_secondary_structure"
        ]
    )
    prefix = kwargs["prefix"]

    cm_files = []

    ecs_longrange = ec_table.query(
        "abs(i - j) >= {}".format(kwargs["min_sequence_distance"])
    )

    # based on significance cutoff
    if kwargs["plot_probability_cutoffs"]:
        cutoffs = kwargs["plot_probability_cutoffs"]
        if not isinstance(cutoffs, list):
            cutoffs = [cutoffs]

        for c in cutoffs:
            ec_set = ecs_longrange.query("probability >= @c")
            # only can plot if we have any significant ECs above threshold
            if len(ec_set) > 0:
                output_file = prefix + "_significant_ECs_{}.pdf".format(c)
                plot_cm(ec_set, output_file=output_file)
                cm_files.append(output_file)

    # based on number of long-range ECs

    # identify number of sites in EC model
    num_sites = len(
        set.union(set(ec_table.i.unique()), set(ec_table.j.unique()))
    )

    # transform fraction of number of sites into discrete number of ECs
    def _discrete_count(x):
        if isinstance(x, float):
            x = ceil(x * num_sites)
        return int(x)

    # range of plots to make
    lowest = _discrete_count(kwargs["plot_lowest_count"])
    highest = _discrete_count(kwargs["plot_highest_count"])
    step = _discrete_count(kwargs["plot_increase"])

    # create individual plots
    for c in range(lowest, highest + 1, step):
        ec_set = ecs_longrange.iloc[:c]
        output_file = prefix + "_{}_ECs.pdf".format(c)
        plot_cm(ec_set, output_file=output_file)
        cm_files.append(output_file)

    # give back list of all contact map file names
    return cm_files


def _make_complex_contact_maps(ec_table, d_intra_i, d_multimer_i,
                               d_intra_j, d_multimer_j,
                               d_inter, first_segment_name,
                               second_segment_name, **kwargs):
    """
    Plot contact maps with all ECs above a certain probability threshold,
    or a given count of ECs

    Parameters
    ----------
    ec_table : pandas.DataFrame
        Full set of evolutionary couplings (all pairs)
    d_intra_i, d_intra_j: DistanceMap
        Computed residue-residue distances within chains for
        monomers i and j
    d_multimer_i, d_multimer_j : DistanceMap
        Computed residue-residue distances between homomultimeric
        chains for monomers i and j
    d_inter: DistanceMap
        Computed residue-residue distances between heteromultimeric
        chains i and j
    first_segment_name, second_segment_name: str
        Name of segment i and segment j in the ec_table
    **kwargs
        Further plotting parameters, see check_required in code
        for necessary values.

    Returns
    -------
    cm_files : list(str)
        Paths of generated contact map files
    """

    def plot_complex_cm(ecs_i, ecs_j, ecs_inter, 
                        first_segment_name,
                        second_segment_name, output_file=None):
        """
        Simple wrapper for contact map plotting
        """
        with misc.plot_context("Arial"):
            if kwargs["scale_sizes"]:
                # to scale sizes, combine all ecs to rescale together
                ecs = pd.concat([ecs_i, ecs_j, ecs_inter])
                ecs.loc[:, "size"] = ecs.cn.values / ecs.cn.max()

                # split back into three separate DataFrames
                ecs_i = ecs.query("segment_i == segment_j == @first_segment_name")
                ecs_j = ecs.query("segment_i == segment_j == @second_segment_name")
                ecs_inter = ecs.query("segment_i != segment_j")

                # if any of these groups are entry, replace with None
                if len(ecs_i) == 0:
                    ecs_i = None
                if len(ecs_j) == 0:
                    ecs_j = None
                if len(ecs_inter) == 0:
                    ecs_inter = None

            # Currently, we require at least one of the monomer 
            # to have either ECs or distances in order to make a plot
            if ((ecs_i is None or ecs_i.empty) and d_intra_i is None and d_multimer_i is None) \
                    or ((ecs_j is None or ecs_j.empty) and d_intra_j is None and d_multimer_i is None):
                return False

            fig = plt.figure(figsize=(8, 8))

            # create the contact map
            pairs.complex_contact_map(
                ecs_i, ecs_j, ecs_inter,
                d_intra_i, d_multimer_i,
                d_intra_j, d_multimer_j,
                d_inter,
                margin=5,
                boundaries=kwargs["boundaries"],
                scale_sizes=kwargs["scale_sizes"]
            )

            # Add title to the plot
            if ecs_inter is None:
                ec_len = '0'
            else:
                ec_len = len(ecs_inter)
            plt.suptitle(
                "{} inter-molecule evolutionary couplings".format(ec_len), 
                fontsize=14
            )

            # save to output
            if output_file is not None:
                plt.savefig(output_file, bbox_inches="tight")
                plt.close(fig)

            return True

    check_required(
        kwargs,
        [
            "prefix", "min_sequence_distance",
            "plot_probability_cutoffs",
            "boundaries",
            "draw_secondary_structure", "plot_lowest_count",
            "plot_highest_count", "plot_increase",
            "scale_sizes"
        ]
    )

    prefix = kwargs["prefix"]

    cm_files = []

    ecs_longrange = ec_table.query(
        "abs(i - j) >= {} or segment_i != segment_j".format(kwargs["min_sequence_distance"])
    )

    # create plots based on significance cutoff
    if kwargs["plot_probability_cutoffs"]:
        cutoffs = kwargs["plot_probability_cutoffs"]
        if not isinstance(cutoffs, list):
            cutoffs = [cutoffs]

        for c in cutoffs:
            ec_set = ecs_longrange.query("probability >= @c")

            # only can plot if we have any significant ECs above threshold
            if len(ec_set) > 0:
                ec_set_i = ec_set.query("segment_i == segment_j == @first_segment_name")
                ec_set_j = ec_set.query("segment_i == segment_j == @second_segment_name")
                ec_set_inter = ec_set.query("segment_i != segment_j")

                output_file = prefix + "_significant_ECs_{}.pdf".format(c)
                plot_completed = plot_complex_cm(
                    ec_set_i, ec_set_j, ec_set_inter,
                    first_segment_name, second_segment_name,
                    output_file=output_file
                )
                if plot_completed:
                    cm_files.append(output_file)

    # transform fraction of number of sites into discrete number of ECs
    def _discrete_count(x):
        if isinstance(x, float):
            num_sites = 0
            for seg_name in [first_segment_name, second_segment_name]:
                num_sites += len(
                    set.union(
                        set(ec_table.query("segment_i == @seg_name").i.unique()),
                        set(ec_table.query("segment_j == @seg_name").j.unique())
                    )
                )

            x = ceil(x * num_sites)

        return int(x)

    # range of plots to make
    lowest = _discrete_count(kwargs["plot_lowest_count"])
    highest = _discrete_count(kwargs["plot_highest_count"])
    step = _discrete_count(kwargs["plot_increase"])

    for c in range(lowest, highest + 1, step):
        # get the inter ECs to plot
        ec_set_inter = ecs_longrange.query("segment_i != segment_j")[0:c]

        # if there are no inter ecs to be plotted, continue
        if ec_set_inter.empty:
            continue

        # get the index of the lowest inter EC
        last_inter_index = ec_set_inter.index[-1]

        # take all intra-protein ECs that score higher than the lowest plotted inter-protein EC
        ec_set_i = ecs_longrange.iloc[0:last_inter_index].query(
            "segment_i == segment_j == @first_segment_name"
        )
        ec_set_j = ecs_longrange.iloc[0:last_inter_index].query(
            "segment_i == segment_j == @second_segment_name"
        )

        output_file = prefix + "_{}_ECs.pdf".format(c)
        plot_completed = plot_complex_cm(
            ec_set_i, ec_set_j, ec_set_inter,
            first_segment_name, second_segment_name,
            output_file=output_file
        )
        if plot_completed:
            cm_files.append(output_file)

    # give back list of all contact map file names
    return cm_files


def standard(**kwargs):
    """
    Protocol:
    Compare ECs for single proteins (or domains)
    to 3D structure information

    Parameters
    ----------
    Mandatory kwargs arguments:
        See list below in code where calling check_required

    Returns
    -------
    outcfg : dict
        Output configuration of the pipeline, including
        the following fields:

        * ec_file_compared_all
        * ec_file_compared_all_longrange
        * pdb_structure_hits
        * distmap_monomer
        * distmap_multimer
        * contact_map_files
        * remapped_pdb_files
    """
    check_required(
        kwargs,
        [
            "prefix", "ec_file", "min_sequence_distance",
            "pdb_mmtf_dir", "atom_filter", "compare_multimer",
            "distance_cutoff", "target_sequence_file",
            "scale_sizes",
        ]
    )

    prefix = kwargs["prefix"]

    outcfg = {
        "ec_compared_all_file": prefix + "_CouplingScoresCompared_all.csv",
        "ec_compared_longrange_file": prefix + "_CouplingScoresCompared_longrange.csv",
        "pdb_structure_hits_file": prefix + "_structure_hits.csv",
        "pdb_structure_hits_unfiltered_file": prefix + "_structure_hits_unfiltered.csv",
        # cannot have the distmap files end with "_file" because there are
        # two files (.npy and .csv), which would cause problems with automatic
        # checking if those files exist
        "distmap_monomer": prefix + "_distance_map_monomer",
        "distmap_multimer": prefix + "_distance_map_multimer",
    }

    # make sure EC file exists
    verify_resources(
        "EC file does not exist",
        kwargs["ec_file"]
    )

    # make sure output directory exists
    create_prefix_folders(prefix)

    # store auxiliary files here (too much for average user)
    aux_prefix = insert_dir(prefix, "aux", rootname_subdir=False)
    create_prefix_folders(aux_prefix)

    # Step 1: Identify 3D structures for comparison
    sifts_map, sifts_map_full = _identify_structures(**{
        **kwargs,
        "prefix": aux_prefix,
    })

    # save selected PDB hits
    sifts_map.hits.to_csv(
        outcfg["pdb_structure_hits_file"], index=False
    )

    # also save full list of hits
    sifts_map_full.hits.to_csv(
        outcfg["pdb_structure_hits_unfiltered_file"], index=False
    )

    # Step 2: Compute distance maps

    # load all structures at once
    structures = load_structures(
        sifts_map.hits.pdb_id,
        kwargs["pdb_mmtf_dir"],
        raise_missing=False
    )

    # compute distance maps and save
    # (but only if we found some structure)
    if len(sifts_map.hits) > 0:
        d_intra = intra_dists(
            sifts_map, structures, atom_filter=kwargs["atom_filter"],
            output_prefix=aux_prefix + "_distmap_intra"
        )
        d_intra.to_file(outcfg["distmap_monomer"])

        # save contacts to separate file
        outcfg["monomer_contacts_file"] = prefix + "_contacts_monomer.csv"
        d_intra.contacts(
            kwargs["distance_cutoff"]
        ).to_csv(
            outcfg["monomer_contacts_file"], index=False
        )

        # compute multimer distances, if requested;
        # note that d_multimer can be None if there
        # are no structures with multiple chains
        if kwargs["compare_multimer"]:
            d_multimer = multimer_dists(
                sifts_map, structures, atom_filter=kwargs["atom_filter"],
                output_prefix=aux_prefix + "_distmap_multimer"
            )
        else:
            d_multimer = None

        # if we have a multimer contact mapin the end, save it
        if d_multimer is not None:
            d_multimer.to_file(outcfg["distmap_multimer"])
            outcfg["multimer_contacts_file"] = prefix + "_contacts_multimer.csv"

            # save contacts to separate file
            d_multimer.contacts(
                kwargs["distance_cutoff"]
            ).to_csv(
                outcfg["multimer_contacts_file"], index=False
            )
        else:
            outcfg["distmap_multimer"] = None

        # at this point, also create remapped structures (e.g. for
        # later comparison of folding results)
        verify_resources(
            "Target sequence file does not exist",
            kwargs["target_sequence_file"]
        )

        # create target sequence map for remapping structure
        with open(kwargs["target_sequence_file"]) as f:
            header, seq = next(read_fasta(f))

        seq_id, seq_start, seq_end = parse_header(header)
        seqmap = dict(zip(range(seq_start, seq_end + 1), seq))

        # remap structures, swap mapping index and filename in
        # dictionary so we have a list of files in the dict keys
        outcfg["remapped_pdb_files"] = {
            filename: mapping_index for mapping_index, filename in
            remap_chains(sifts_map, aux_prefix, seqmap).items()
        }
    else:
        # if no structures, can not compute distance maps
        d_intra = None
        d_multimer = None
        outcfg["distmap_monomer"] = None
        outcfg["distmap_multimer"] = None
        outcfg["remapped_pdb_files"] = None

    # Step 3: Compare ECs to distance maps

    ec_table = pd.read_csv(kwargs["ec_file"])

    # identify number of sites in EC model
    num_sites = len(
        set.union(set(ec_table.i.unique()), set(ec_table.j.unique()))
    )

    for out_file, min_seq_dist in [
        ("ec_compared_longrange_file", kwargs["min_sequence_distance"]),
        ("ec_compared_all_file", 0),
    ]:
        # compare ECs only if we minimally have intra distance map
        if d_intra is not None:
            coupling_scores_compared(
                ec_table, d_intra, d_multimer,
                dist_cutoff=kwargs["distance_cutoff"],
                output_file=outcfg[out_file],
                min_sequence_dist=min_seq_dist
            )
        else:
            outcfg[out_file] = None

    # also create line-drawing script if we made the csv
    if outcfg["ec_compared_longrange_file"] is not None:
        ecs_longrange = pd.read_csv(outcfg["ec_compared_longrange_file"])

        outcfg["ec_lines_compared_pml_file"] = prefix + "_draw_ec_lines_compared.pml"
        pairs.ec_lines_pymol_script(
            ecs_longrange.iloc[:num_sites, :],
            outcfg["ec_lines_compared_pml_file"],
            distance_cutoff=kwargs["distance_cutoff"]
        )

    # Step 4: Make contact map plots
    # if no structures available, defaults to EC-only plot

    outcfg["contact_map_files"] = _make_contact_maps(
        ec_table, d_intra, d_multimer, **kwargs
    )

    return outcfg


def complex(**kwargs):
    """
    Protocol:
    Compare ECs for a complex to
    3D structure

    Parameters
    ----------
    Mandatory kwargs arguments:
        See list below in code where calling check_required

    Returns
    -------
    outcfg : dict
        Output configuration of the pipeline, including
        the following fields:

        * ec_file_compared_all
        * ec_file_compared_all_longrange
        * pdb_structure_hits
        * distmap_monomer
        * distmap_multimer
        * contact_map_files
        * remapped_pdb_files
    """
    check_required(
        kwargs,
        [
            "prefix", "ec_file", "min_sequence_distance",
            "pdb_mmtf_dir", "atom_filter",
            "first_compare_multimer", "second_compare_multimer",
            "distance_cutoff", "segments",
            "first_sequence_id", "second_sequence_id",
            "first_sequence_file", "second_sequence_file",
            "first_target_sequence_file", "second_target_sequence_file",
            "scale_sizes"
        ]
    )

    prefix = kwargs["prefix"]

    outcfg = {
        # initialize output EC files
        "ec_compared_all_file": prefix + "_CouplingScoresCompared_all.csv",
        "ec_compared_longrange_file": prefix + "_CouplingScoresCompared_longrange.csv",
        "ec_compared_inter_file": prefix + "_CouplingsScoresCompared_inter.csv",

        # initialize output inter distancemap files
        "distmap_inter": prefix + "_distmap_inter",
        "inter_contacts_file": prefix + "_inter_contacts.csv"
    }

    # Add PDB comparison files for first and second monomer
    for monomer_prefix in ["first", "second"]:
        outcfg = {
            **outcfg,
            monomer_prefix + "_pdb_structure_hits_file":
                "{}_{}_structure_hits.csv".format(prefix, monomer_prefix),
            monomer_prefix + "_pdb_structure_hits_unfiltered_file":
                "{}_{}_structure_hits_unfitered.csv".format(prefix, monomer_prefix),
            monomer_prefix + "_distmap_monomer":
                "{}_{}_distance_map_monomer".format(prefix, monomer_prefix),
            monomer_prefix + "_distmap_multimer":
                "{}_{}_distance_map_multimer".format(prefix, monomer_prefix),
        }

    # make sure EC file exists
    verify_resources(
        "EC file does not exist",
        kwargs["ec_file"]
    )

    # make sure output directory exists
    create_prefix_folders(prefix)

    # store auxiliary files here (too much for average user)
    aux_prefix = insert_dir(prefix, "aux", rootname_subdir=False)
    create_prefix_folders(aux_prefix)

    # store auxiliary files here (too much for average user)
    first_aux_prefix = insert_dir(aux_prefix, "first_monomer", rootname_subdir=False)
    create_prefix_folders(first_aux_prefix)

    # store auxiliary files here (too much for average user)
    second_aux_prefix = insert_dir(aux_prefix, "second_monomer", rootname_subdir=False)
    create_prefix_folders(second_aux_prefix)

    # Step 1: Identify 3D structures for comparison
    def _identify_monomer_structures(name_prefix, outcfg, aux_prefix):
        # create a dictionary with kwargs for just the current monomer
        # any prefix that starts with a name_prefix will overwrite prefixes that do not start
        # eg, "first_sequence_file" will overwrite "sequence_file"
        monomer_kwargs = deepcopy(kwargs)
        for k,v in kwargs.items():
            if name_prefix + "_" in k:
                # only replace first occurrence of name_prefix
                monomer_kwargs[k.replace(name_prefix + "_", "", 1)] = v

        # remove the "prefix" kwargs so that we can replace with the
        # aux prefix when calling _identify_structures
        monomer_kwargs = {
            k: v for k, v in monomer_kwargs.items() if "prefix" not in k
        }

        # identify structures for that monomer
        sifts_map, sifts_map_full = _identify_structures(
            **monomer_kwargs,
            prefix=aux_prefix
        )

        # save full list of hits
        sifts_map_full.hits.to_csv(
            outcfg[name_prefix + "_pdb_structure_hits_unfiltered_file"], index=False
        )

        return outcfg, sifts_map, sifts_map_full

    outcfg, first_sifts_map, first_sifts_map_full = _identify_monomer_structures("first", outcfg, first_aux_prefix)
    outcfg, second_sifts_map, second_sifts_map_full = _identify_monomer_structures("second", outcfg, second_aux_prefix)

    # Determine the inter-protein PDB hits based on the full sifts map for each monomer
    inter_protein_hits_full = first_sifts_map_full.hits.merge(
        second_sifts_map_full.hits, on="pdb_id", how="inner", suffixes=["_1", "_2"]
    )
    outcfg["structure_hits_unfiltered_file"] = prefix + "_inter_structure_hits_unfiltered.csv"
    inter_protein_hits_full.to_csv(outcfg["structure_hits_unfiltered_file"])

    # Filter for the number of PDB ids to use
    inter_protein_sifts = SIFTSResult(hits=inter_protein_hits_full, mapping=None)
    inter_protein_sifts = _filter_structures(
        inter_protein_sifts,
        kwargs["inter_pdb_ids"],
        kwargs["inter_max_num_hits"],
        kwargs["inter_max_num_structures"]
    )
    outcfg["structure_hits_file"] = prefix + "_inter_structure_hits.csv"
    inter_protein_sifts.hits.to_csv(outcfg["structure_hits_file"])
    
    def _add_inter_pdbs(inter_protein_sifts, sifts_map, sifts_map_full, name_prefix):
        """
        ensures that all pdbs used for inter comparison end up in the monomer SIFTS hits
        """

        lines_to_keep = sifts_map_full.hits.query("pdb_id in @inter_protein_sifts.hits.pdb_id").index
        sifts_map.hits = pd.concat([
            sifts_map.hits, sifts_map_full.hits.loc[lines_to_keep, :]
        ]).drop_duplicates()

        # save selected PDB hits
        sifts_map.hits.to_csv(
            outcfg[name_prefix + "_pdb_structure_hits_file"], index=False
        )
        return sifts_map

    first_sifts_map = _add_inter_pdbs(inter_protein_sifts, first_sifts_map, first_sifts_map_full, "first")
    second_sifts_map = _add_inter_pdbs(inter_protein_sifts, second_sifts_map, second_sifts_map_full, "second")

    # get the segment names from the kwargs
    segment_list = kwargs["segments"]

    # Make sure user provided exactly two segments
    if len(segment_list) != 2:
        raise InvalidParameterError(
            "Compare stage for protein complexes requires exactly two segments"
        )

    first_segment_name = Segment.from_list(kwargs["segments"][0]).segment_id
    second_segment_name = Segment.from_list(kwargs["segments"][1]).segment_id

    first_chain_name = Segment.from_list(kwargs["segments"][0]).default_chain_name()
    second_chain_name = Segment.from_list(kwargs["segments"][1]).default_chain_name()

    # load all structures at once
    all_ids = set(first_sifts_map.hits.pdb_id).union(
    	set(second_sifts_map.hits.pdb_id)
    )

    structures = load_structures(
        all_ids,
        kwargs["pdb_mmtf_dir"],
        raise_missing=False
    )

    # Step 2: Compute distance maps
    def _compute_monomer_distance_maps(sifts_map, name_prefix, chain_name):

        # prepare a sequence map to remap the structures we have found
        verify_resources(
            "Target sequence file does not exist",
            kwargs[name_prefix + "_target_sequence_file"]
        )

        # create target sequence map for remapping structure
        with open(kwargs[name_prefix + "_target_sequence_file"]) as f:
            header, seq = next(read_fasta(f))

        # create target sequence map for remapping structure
        seq_id, seq_start, seq_end = parse_header(header)
        seqmap = dict(zip(range(seq_start, seq_end + 1), seq))

        # compute distance maps and save
        # (but only if we found some structure)
        if len(sifts_map.hits) > 0:
            d_intra = intra_dists(
                sifts_map, structures, atom_filter=kwargs["atom_filter"],
                output_prefix=aux_prefix + "_" + name_prefix + "_distmap_intra"
            )
            d_intra.to_file(outcfg[name_prefix + "_distmap_monomer"])

            # save contacts to separate file
            outcfg[name_prefix + "_monomer_contacts_file"] = prefix + "_" + name_prefix + "_contacts_monomer.csv"
            d_intra.contacts(
                kwargs["distance_cutoff"]
            ).to_csv(
                outcfg[name_prefix + "_monomer_contacts_file"], index=False
            )

            # compute multimer distances, if requested;
            # note that d_multimer can be None if there
            # are no structures with multiple chains
            if kwargs[name_prefix + "_compare_multimer"]:
                d_multimer = multimer_dists(
                    sifts_map, structures, atom_filter=kwargs["atom_filter"],
                    output_prefix=aux_prefix + "_" + name_prefix + "_distmap_multimer"
                )
            else:
                d_multimer = None

            # if we have a multimer contact map, save it
            if d_multimer is not None:
                d_multimer.to_file(outcfg[name_prefix + "_distmap_multimer"])
                outcfg[name_prefix + "_multimer_contacts_file"] = prefix + "_" + name_prefix + "_contacts_multimer.csv"

                # save contacts to separate file
                d_multimer.contacts(
                    kwargs["distance_cutoff"]
                ).to_csv(
                    outcfg[name_prefix + "_multimer_contacts_file"], index=False
                )
            else:
                outcfg[name_prefix + "_distmap_multimer"] = None

            # create remapped structures (e.g. for
            # later comparison of folding results)
            # remap structures, swap mapping index and filename in
            # dictionary so we have a list of files in the dict keys
            outcfg[name_prefix + "_remapped_pdb_files"] = {
                filename: mapping_index for mapping_index, filename in
                remap_chains(
                    sifts_map, aux_prefix, seqmap, chain_name=chain_name,
                    raise_missing=kwargs["raise_missing"]
                ).items()
            }

        else:
            # if no structures, cannot compute distance maps
            d_intra = None
            d_multimer = None
            outcfg[name_prefix + "_distmap_monomer"] = None
            outcfg[name_prefix + "_distmap_multimer"] = None
            outcfg[name_prefix + "remapped_pdb_files"] = None

        return d_intra, d_multimer, seqmap

    d_intra_i, d_multimer_i, seqmap_i = _compute_monomer_distance_maps(
        first_sifts_map, "first", first_chain_name
    )
    d_intra_j, d_multimer_j, seqmap_j = _compute_monomer_distance_maps(
        second_sifts_map, "second", second_chain_name
    )

    # compute inter distance map if sifts map for each monomer exists
    if len(first_sifts_map.hits) > 0 and len(second_sifts_map.hits) > 0:
        d_inter = inter_dists(
            first_sifts_map, second_sifts_map,
            raise_missing=kwargs["raise_missing"]
        )
        # if there were overlapping PDBs, save the results
        if d_inter is not None:
            d_inter.to_file(outcfg["distmap_inter"])

            # save contacts to separate file
            d_inter.contacts(
                kwargs["distance_cutoff"]
            ).to_csv(
                outcfg["inter_contacts_file"], index=False
            )

    else:
        outcfg["inter_contacts_file"] = None
        d_inter = None

    # # Step 3: Compare ECs to distance maps
    ec_table = pd.read_csv(kwargs["ec_file"])

    for out_file, min_seq_dist in [
        ("ec_compared_longrange_file", kwargs["min_sequence_distance"]),
        ("ec_compared_all_file", 0),
    ]:

        # compare ECs only if we have an intra distance map
        # for at least one monomer - inter can't exist unless
        # we have both monomers
        if (d_intra_i is not None) or (d_intra_j is not None):
            # compare distances individually for each segment pair
            ecs_intra_i = ec_table.query("segment_i == segment_j == @first_segment_name")
            if d_intra_i is not None:
                ecs_intra_i_compared = coupling_scores_compared(
                    ecs_intra_i, d_intra_i, d_multimer_i,
                    dist_cutoff=kwargs["distance_cutoff"],
                    output_file=None,
                    min_sequence_dist=min_seq_dist
                )
            else:
                # If no distance map, the distance is saved as np.nan
                ecs_intra_i_compared = ecs_intra_i.assign(dist=np.nan)

            ecs_intra_j = ec_table.query("segment_i == segment_j == @second_segment_name")
            if d_intra_j is not None:
                ecs_intra_j_compared = coupling_scores_compared(
                    ecs_intra_j, d_intra_j, d_multimer_j,
                    dist_cutoff=kwargs["distance_cutoff"],
                    output_file=None,
                    min_sequence_dist=min_seq_dist
                )
            else:
                ecs_intra_j_compared = ecs_intra_j.assign(dist=np.nan)

            ecs_inter = ec_table.query("segment_i != segment_j")
            if d_inter is not None:
                ecs_inter_compared = coupling_scores_compared(
                    ecs_inter, d_inter, dist_map_multimer=None,
                    dist_cutoff=kwargs["distance_cutoff"],
                    output_file=None,
                    min_sequence_dist=None  # does not apply for inter-protein ECs
                )
            else:
                ecs_inter_compared = ecs_inter.assign(dist=np.nan)

            # combine the tables
            ec_table_compared = pd.concat([
                ecs_inter_compared,
                ecs_intra_i_compared,
                ecs_intra_j_compared
            ])

            # rename the precision column to "segmentwise_precision"
            # because we calculated precision for each segment independently
            ec_table_compared = ec_table_compared.rename(
                columns={"precision": "segmentwise_precision"}
            )
            # TODO: change "cn" to "score" eventually
            ec_table_compared = ec_table_compared.sort_values("cn", ascending=False)

            # add the total precision
            # TODO: implement different cutoffs for intra vs inter contacts
            ec_table_compared = add_precision(
                ec_table_compared,
                dist_cutoff=kwargs["distance_cutoff"]
            )

            # save to file
            # all ecs
            ec_table_compared.to_csv(outcfg[out_file])

            # save the inter ECs to a file
            ecs_inter_compared.to_csv(outcfg["ec_compared_inter_file"])

    # create an inter-ecs file with extra information for calibration purposes
    def _calibration_file(prefix, ec_file):

        if not valid_file(ec_file):
            return None

        ecs = pd.read_csv(ec_file)

        #add the skewnormal fitted domainwise
        ecs = complex_probability(
            ecs, "skewnormal", False
        )
        ecs.loc[:,"skewnormal_domainwise"] = ecs.loc[:,"probability"]

        #add the skewnormal fitted on all
        ecs = complex_probability(
            ecs, "skewnormal", True
        )
        ecs.loc[:,"skewnormal_all"] = ecs.loc[:,"probability"]


        #add the evcomplex score
        ecs = complex_probability(
            ecs, "evcomplex", True
        )
        ecs.loc[:,"evcomplex"] = ecs.loc[:,"probability"]

        #write the file (top 100 only)
        inter_ecs = ecs.query("segment_i != segment_j")
        outcfg["calibration_file"] = prefix + "_CouplingScores_inter_calibration.csv"
        inter_ecs.iloc[0:1000,:].to_csv(outcfg["calibration_file"])

    if valid_file(outcfg["ec_compared_longrange_file"]):
    	_calibration_file(prefix, outcfg["ec_compared_longrange_file"])
    else:
    	_calibration_file(prefix, kwargs["ec_file"])

    # create the inter-ecs line drawing script
    if outcfg["ec_compared_inter_file"] is not None and kwargs["plot_highest_count"] is not None:
        inter_ecs = ec_table.query("segment_i != segment_j")

        outcfg["ec_lines_compared_pml_file"] = prefix + "_draw_ec_lines_compared.pml"

        pairs.ec_lines_pymol_script(
            inter_ecs.iloc[:kwargs["plot_highest_count"], :],
            outcfg["ec_lines_compared_pml_file"],
            distance_cutoff=kwargs["distance_cutoff"],
            chain={
                first_segment_name: first_chain_name,
                second_segment_name: second_chain_name
            }
        )

    # Remap the complex crystal structures, if available
    if len(first_sifts_map.hits) > 0 and len(second_sifts_map.hits) > 0:
        outcfg["complex_remapped_pdb_files"] = {
            filename: mapping_index for mapping_index, filename in
            remap_complex_chains(
                first_sifts_map, second_sifts_map,
                seqmap_i, seqmap_j, output_prefix=aux_prefix,
                raise_missing=kwargs["raise_missing"]
            ).items()
        }

    # Step 4: Make contact map plots
    # if no structures available, defaults to EC-only plot
    outcfg["contact_map_files"] = _make_complex_contact_maps(
        ec_table, d_intra_i, d_multimer_i,
        d_intra_j, d_multimer_j,
        d_inter, first_segment_name,
        second_segment_name, **kwargs
    )

    return outcfg


# list of available EC comparison protocols
PROTOCOLS = {
    # standard monomer comparison protocol
    "standard": standard,

    # comparison for protein complexes
    "complex": complex
}


def run(**kwargs):
    """
    Run inference protocol to calculate ECs from
    input sequence alignment.

    Parameters
    ----------
    Mandatory kwargs arguments:
        protocol: EC protocol to run
        prefix: Output prefix for all generated files

    Returns
    -------
    outcfg : dict
        Output configuration of stage
        (see individual protocol for fields)
    """
    check_required(kwargs, ["protocol"])

    if kwargs["protocol"] not in PROTOCOLS:
        raise InvalidParameterError(
            "Invalid protocol selection: " +
            "{}. Valid protocols are: {}".format(
                kwargs["protocol"], ", ".join(PROTOCOLS.keys())
            )
        )

    return PROTOCOLS[kwargs["protocol"]](**kwargs)<|MERGE_RESOLUTION|>--- conflicted
+++ resolved
@@ -34,9 +34,6 @@
 )
 from evcouplings.visualize import pairs, misc
 
-def _filter_structures(sifts_map, pdb_ids=None, max_num_hits=None, max_num_structures=None):
-
-<<<<<<< HEAD
 
 def complex_probability(ecs, scoring_model, use_all_ecs=False,
                         score="cn"):
@@ -88,9 +85,8 @@
     return ecs
 
 
-def _identify_structures(**kwargs):
-=======
->>>>>>> 09a6843e
+def _filter_structures(**kwargs):
+
     """
     Filters input SIFTSResult for specific pdb ids and/or number of hits
 
