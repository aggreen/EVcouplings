"""
Mapping indices for complexes / multi-domain sequences to
internal model numbering.

Authors:
  Thomas A. Hopf
  Anna G. Green (MultiSegmentCouplingsModel)
"""

from collections import Iterable
from copy import deepcopy
from evcouplings.couplings.model import CouplingsModel
import pandas as pd
import numpy as np

class Segment:
    """
    Represents a continuous stretch of sequence in a sequence
    alignment to infer evolutionary couplings (e.g. multiple domains,
    or monomers in a concatenated complex alignment)
    """
    def __init__(self, segment_type, sequence_id,
                 region_start, region_end, positions=None,
                 segment_id="A"):
        """
        Create a new sequence segment

        Parameters
        ----------
        segment_type : {"aa", "dna", "rna"}
            Type of sequence
        sequence_id : str
            Identifier of sequence
        region_start : int
            Start index of sequence segment
        region_end : int
            End index of sequence segment (position
            is inclusive)
        positions : list(int), optional (default: None)
            Positions in the sequence alignment that
            will be used for EC calculation
            (all positions corresponding to uppercase
            residues). Compulsory parameter when using
            non-focus mode.
        segment_id : str
            Identifier of segment (must be unique)
        """
        self.segment_type = segment_type
        self.sequence_id = sequence_id
        self.region_start = region_start
        self.region_end = region_end
        if positions is not None:
            self.positions = list(map(int, positions))
        else:
            self.positions = None

        self.segment_id = segment_id

    @classmethod
    def from_list(cls, segment):
        """
        Create a segment object from list representation
        (e.g. from config).

        Parameters
        ----------
        segment : list
            List representation of segment, with the following items:
            segment_id (str), segment_type (str), sequence_id (str),
            region_start (int), region_end (int), positions (list(int))

        Returns
        -------
        Segment
            New Segment instance from list
        """
        segment_id, segment_type, sequence_id, region_start, region_end, positions = segment
        return cls(segment_type, sequence_id, region_start, region_end, positions, segment_id)

    def to_list(self):
        """
        Represent segment as list (for storing in configs)

        Returns
        -------
        list
            List representation of segment, with the following items:
            segment_id (str), segment_type (str), sequence_id (str),
            region_start (int), region_end (int), positions (list(int))
        """
        return [
            self.segment_id,
            self.segment_type,
            self.sequence_id,
            self.region_start,
            self.region_end,
            self.positions
        ]

    def default_chain_name(self):
        """
        Retrieve default PDB chain identifier the segment will
        be mapped to in 3D structures (by convention, segments in
        the pipeline are named A_1, A_2, ..., B_1, B_2, ...; the default
        chain identifier is anything before the underscore).

        Returns
        -------
        chain : str
            Default PDB chain identifier the segment maps to
        """
        return self.segment_id.split("_")[0]


class SegmentIndexMapper:
    """
    Map indices of one or more sequence segments into
    CouplingsModel internal numbering space. Can also
    be used to (trivially) remap indices for a single sequence.
    """
    def __init__(self, focus_mode, first_index, *segments):
        """
        Create index mapping from individual segments

        Parameters
        ----------
        focus_mode : bool
            Set to true if model was inferred in focus mode,
            False otherwise.
        first_index : int
            Index of first position in model/sequence.
            For nonfocus mode, should always be one. For focus
            mode, corresponds to index given in sequence header
            (1 if not in alignment)
        *segments: evcouplings.couplings.mapping.Segment:
            Segments containing numberings for each
            individual segment
        """
        # store segments so we retain full information
        self.segments = deepcopy(segments)

        # build up target indices by going through all segments
        self.target_pos = []
        for s in segments:
            if focus_mode:
                # in focus mode, we simply assemble the
                # ranges of continuous indices, because
                # numbering in model is also continuous
                cur_target = range(
                    s.region_start, s.region_end + 1
                )
            else:
                # in non-focus mode, we need to assemble
                # the indices of actual model positions,
                # since the numbering in model may be
                # discontinuous
                cur_target = s.positions

            # create tuples of (segment_id, target_pos)
            self.target_pos += list(zip(
                [s.segment_id] * len(cur_target),
                cur_target
            ))

        # create correspond list of model positions;
        # note that in focus mode, not all of these
        # positions might actually be in the model
        # (if they correspond to lowercase columns)
        self.model_pos = list(range(
            first_index, first_index + len(self.target_pos)
        ))

        # mapping from target sequences (segments) into
        # model numbering space (continuous numbering)
        self.target_to_model = dict(
            zip(self.target_pos, self.model_pos)
        )

        # inverse mapping from model numbering into target
        # numbering
        self.model_to_target = dict(
            zip(self.model_pos, self.target_pos)
        )

    def patch_model(self, model, inplace=True):
        """
        Change numbering of CouplingModel object
        so that it uses segment-based numbering

        Parameters
        ----------
        model : CouplingsModel
            Model that will be updated to segment-
            based numbering
        inplace : bool, optional (default: True)
            If True, change passed model; otherwise
            returnnew object

        Returns
        -------
        CouplingsModel
            Model with updated numbering
            (if inplace is False, this will
            point to original model)

        Raises
        ------
        ValueError
            If segment mapping does not match
            internal model numbering
        """
        if not inplace:
            model = deepcopy(model)

        try:
            mapped = [
                self.model_to_target[pos]
                for pos in model.index_list
            ]
        except KeyError:
            raise ValueError(
                "Mapping from target to model positions does "
                "not contain all positions of internal model numbering"
            )

        # update model mapping
        model.index_list = mapped

        # return updated model
        return model

    def __map(self, indices, mapping_dict):
        """
        Applies index mapping either to a single index,
        or to a list of indices

        Parameters
        ----------
        indices: int, or (str, int), or lists thereof
            Indices in input numbering space

        mapping_dict : dict(int->(str, int)) or dict((str, int)-> int)
            Mapping from one indexing space into the other

        Returns
        -------
        list of int, or list of (str, int)
            Mapped indices
        """
        if isinstance(indices, Iterable) and not isinstance(indices, tuple):
            return [mapping_dict[x] for x in indices]
        else:
            return mapping_dict[indices]

    def __call__(self, segment_id, pos):
        """
        Function-style syntax for single position to be mapped
        (calls to_model method)

        Parameters
        ----------
        segment_id : str
            Identifier of segment
        pos : int
            Position in segment numbering

        Returns
        -------
        int
            Index in coupling object numbering space
        """
        return self.to_model((segment_id, pos))

    def to_target(self, x):
        """
        Map model index to target index

        Parameters
        ----------
        x : int, or list of ints
            Indices in model numbering

        Returns
        -------
        (str, int), or list of (str, int)
            Indices mapped into target numbering.
            Tuples are (segment_id, index_in_segment)
        """
        return self.__map(x, self.model_to_target)

    def to_model(self, x):
        """
        Map target index to model index

        Parameters
        ----------
        x : (str, int), or list of (str, int)
            Indices in target indexing
            (segment_id, index_in_segment)

        Returns
        -------
        int, or list of int
            Monomer indices mapped into couplings object numbering
        """
        return self.__map(x, self.target_to_model)


<<<<<<< HEAD
def map_positions(dataframe, mapper, column):
=======
def segment_map_positions_single_column(dataframe, mapper, column):
>>>>>>> 4966de1f
    """
    Map positions in a dataframe in model numbering
    into segment numbering

    Parameters
    ----------
    dataframe : pd.DataFrame
<<<<<<< HEAD
        dataframe with column to be mapped
    mapper : SegmentIndexMapper
        mapper for renumbering the segments
    column : str
        name of column in dataframe to be mapped\
=======
        Dataframe with column to be mapped
    mapper : SegmentIndexMapper
        Mapper for renumbering the segments
    column : str
        Name of column in dataframe to be mapped
>>>>>>> 4966de1f

    Returns
    -------
    dataframe : pd.DataFrame
<<<<<<< HEAD
        dataframe with remapped column and new column
=======
        Dataframe with remapped column and new column
>>>>>>> 4966de1f
        "segment_<column>" indicating the segment
    """

    seg_col = "segment_" + column
    # create new dataframe with two columns
    # 1) mapped segment, 2) mapped position
    col_m = pd.DataFrame(
        mapper.to_target(dataframe.loc[:, column]),
        columns=[seg_col, column]
    )
    # assign values instead of Series, because otherwise
    # wrong values end up in column
    dataframe.loc[:, column] = col_m.loc[:, column].values
    dataframe.loc[:, seg_col] = col_m.loc[:, seg_col].values

    return dataframe

def segment_map_ecs(ecs, mapper):
    """
    Map EC dataframe in model numbering into
    segment numbering

    Parameters
    ----------
    ecs : pandas.DataFrame
        EC table (with columns i and j)
    mapper : SegmentIndexMapper
<<<<<<< HEAD
        mapper for renumbering the segments
=======
        Mapper for renumbering the segments
>>>>>>> 4966de1f

    Returns
    -------
    pandas.DataFrame
        Mapped EC table (with columns i and j
        mapped, and additional columns
        segment_i and segment_j)
    """
    ecs = deepcopy(ecs)

    # map both position columns (and add segment id)
<<<<<<< HEAD
    ecs = map_positions(ecs, mapper, "i")
    ecs = map_positions(ecs, mapper, "j")
=======
    ecs = segment_map_positions_single_column(ecs, mapper, "i")
    ecs = segment_map_positions_single_column(ecs, mapper, "j")
>>>>>>> 4966de1f

    return ecs


class MultiSegmentCouplingsModel(CouplingsModel):
    """
    Complex specific Couplings Model that handles
    segments and provides the option to convert model
    into inter-segment only.
    """

    def __init__(self, filename, *segments,
                 precision="float32", file_format="plmc_v2", **kwargs):

        """
        filename : str
            Binary Jij file containing model parameters from plmc software
        precision : {"float32", "float64"}, default: "float32"
            Sets if input file has single (float32) or double precision (float64)
        }
        file_format : {"plmc_v2", "plmc_v1"}, default: "plmc_v2"
            File format of parameter file.
        segments: list of evcouplings.couplings.Segment

        TODO: have a additional constructor/class method that can take an existing
        loaded instance of a CouplingsModel and turn it into a MultiSegmentCouplingsModel
        """

        super().__init__(filename, precision, file_format, **kwargs)

        # initialize the segment index mapper to update model numbering
        if len(segments) == 0:
            raise ValueError(
                "Must provide at least one segment for MultiSegmentCouplingsModel"
            )

        first_segment = segments[0]
        index_start = first_segment.region_start
        r = SegmentIndexMapper(
            True,  # use focus mode
            index_start,  # first index of first segment
            *segments
        )

        # update model numbering
        r.patch_model(model=self)

    def to_inter_segment_model(self):
        """
        Convert model to inter-segment only
        parameters, ie the J_ijs that correspond
        to inter-protein or inter-domain residue pairs.
        All other parameters are set to 0.

        Returns
        -------
        CouplingsModel
            Copy of object turned into inter-only Epistatic model
        """

        h_i = np.zeros((self.L, self.num_symbols))
        J_ij = np.zeros(self.J_ij.shape)

        for idx_i, i in enumerate(self.index_list):
            for idx_j, j in enumerate(self.index_list):
                if i[0] != j[0]:  # if the segment identifier is different
                    J_ij[idx_i, idx_j] = self.J_ij[idx_i, idx_j]

        ci = deepcopy(self)
        ci.h_i = h_i
        ci.J_ij = J_ij
        ci._reset_precomputed()
        return ci<|MERGE_RESOLUTION|>--- conflicted
+++ resolved
@@ -306,11 +306,7 @@
         return self.__map(x, self.target_to_model)
 
 
-<<<<<<< HEAD
-def map_positions(dataframe, mapper, column):
-=======
 def segment_map_positions_single_column(dataframe, mapper, column):
->>>>>>> 4966de1f
     """
     Map positions in a dataframe in model numbering
     into segment numbering
@@ -318,28 +314,16 @@
     Parameters
     ----------
     dataframe : pd.DataFrame
-<<<<<<< HEAD
-        dataframe with column to be mapped
-    mapper : SegmentIndexMapper
-        mapper for renumbering the segments
-    column : str
-        name of column in dataframe to be mapped\
-=======
         Dataframe with column to be mapped
     mapper : SegmentIndexMapper
         Mapper for renumbering the segments
     column : str
         Name of column in dataframe to be mapped
->>>>>>> 4966de1f
 
     Returns
     -------
     dataframe : pd.DataFrame
-<<<<<<< HEAD
-        dataframe with remapped column and new column
-=======
         Dataframe with remapped column and new column
->>>>>>> 4966de1f
         "segment_<column>" indicating the segment
     """
 
@@ -367,11 +351,7 @@
     ecs : pandas.DataFrame
         EC table (with columns i and j)
     mapper : SegmentIndexMapper
-<<<<<<< HEAD
-        mapper for renumbering the segments
-=======
         Mapper for renumbering the segments
->>>>>>> 4966de1f
 
     Returns
     -------
@@ -383,13 +363,8 @@
     ecs = deepcopy(ecs)
 
     # map both position columns (and add segment id)
-<<<<<<< HEAD
-    ecs = map_positions(ecs, mapper, "i")
-    ecs = map_positions(ecs, mapper, "j")
-=======
     ecs = segment_map_positions_single_column(ecs, mapper, "i")
     ecs = segment_map_positions_single_column(ecs, mapper, "j")
->>>>>>> 4966de1f
 
     return ecs
 
