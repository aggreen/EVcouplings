"""
Functions for handling evolutionary couplings data.

.. todo::

    1. clean up
    2. add mapping tools (multidomain, complexes)
    3. ECs to matrix
    4. APC on subsets of positions (e.g. for complexes)

Authors:
  Thomas A. Hopf
  Agnes Toth-Petroczy (original mixture model code)
  John Ingraham (skew normal mixture model)
  Anna G. Green (EVComplex Score code, segment-aware enrichment calculation)
"""

import math
from copy import deepcopy

import numpy as np
import pandas as pd
import matplotlib.pyplot as plt
import scipy.optimize as op
from scipy import stats

<<<<<<< HEAD
from evcouplings.couplings.mapping import FIRST_SEGMENT_NAME, SECOND_SEGMENT_NAME

=======
>>>>>>> 393e2baa
def read_raw_ec_file(filename, sort=True, score="cn"):
    """
    Read a raw EC file (e.g. from plmc) and sort
    by scores

    Parameters
    ----------
    filename : str
        File containing evolutionary couplings
    sort : bool, optional (default: True)
        If True, sort pairs by coupling score in
        descending order
    score_column : str, optional (default: True)
        Score column to be used for sorting

    Returns
    -------
    ecs : pd.DataFrame
        Table of evolutionary couplings

    """
    ecs = pd.read_csv(
        filename, sep=" ",
        names=["i", "A_i", "j", "A_j", "fn", "cn"]
    )

    if sort:
        ecs = ecs.sort_values(
            by=score, ascending=False
        )

    return ecs


def enrichment(ecs, segment_name="A_1", num_pairs=1.0, score="cn", min_seqdist=6):
    """
    Calculate EC "enrichment" as first described in
    Hopf et al., Cell, 2012.


    Parameters
    ----------
    ecs : pd.DataFrame
        Dataframe containing couplings
    segment_name: str, optional (default: "A_1")
        Value to serve as placeholder name for segment, in the
        case of no segments found in EC dataframe
    num_pairs : int or float, optional (default: 1.0)
        Number of ECs to use for enrichment calculation.
        - If float, will be interpreted as fraction of the
        length of the sequence (e.g. 1.0*L)
        - If int, will be interpreted as
        absolute number of pairs
    score : str, optional (default: cn)
        Pair coupling score used for calculation
    min_seqdist : int, optional (default: 6)
        Minimum sequence distance of couplings that will
        be included in the calculation

    Returns
    -------
    enrichment_table : pd.DataFrame
        Sorted table with enrichment values for each
        position in the sequence
    """

    # check if the provided table has segments...
    has_segments = "segment_i" in ecs.columns and "segment_j" in ecs.columns

    # ...and if not, create them
    if not has_segments:
        ecs.loc[:,"segment_i"] = segment_name
        ecs.loc[:,"segment_j"] = segment_name

    # stack dataframe so it contains each
    # EC twice as forward and backward pairs
    # (i, j) and (j, i)
    flipped = ecs.rename(
        columns={
            "i": "j", "j": "i", "A_i": "A_j", "A_j": "A_i",
            "segment_i": "segment_j", "segment_j": "segment_i"
        }
    )

    stacked_ecs = ecs.append(flipped)

    # determine how many positions ECs are over using the combined dataframe
    num_pos = len(stacked_ecs.groupby(["i", "A_i", "segment_i"]))

    # calculate absolute number of pairs if
    # fraction of length is given
    if isinstance(num_pairs, float):
        num_pairs = int(math.ceil(num_pairs * num_pos))

    # sort the stacked ECs
    stacked_sorted_ecs = stacked_ecs.query(
        "abs(i-j) >= {}".format(min_seqdist)
    ).sort_values(
        by=score, ascending=False
    )

    # take the top num *2 (because each EC represented twice)
    top_ecs = stacked_sorted_ecs[0:num_pairs * 2]

    # calculate sum of EC scores for each position
    ec_sums = pd.DataFrame(
        top_ecs.groupby(["i", "A_i", "segment_i"]).sum()
    )

    # average EC strength for top ECs
    avg_degree = top_ecs.loc[:, score].sum() / len(top_ecs)

    # "enrichment" is ratio how much EC strength on
    # an individual position exceeds average strength in top
    ec_sums.loc[:, "enrichment"] = ec_sums.loc[:, score] / avg_degree

    # if the ecs had segment information, return a segment column
    if has_segments:
        e = ec_sums.reset_index().loc[:, ["i", "A_i", "segment_i", "enrichment"]]
    else:
        e = ec_sums.reset_index().loc[:, ["i", "A_i", "enrichment"]]

    return e.sort_values(by="enrichment", ascending=False)


class LegacyScoreMixtureModel:
    """
    Assign to each EC score the probability of being in the
    lognormal tail of a normal-lognormal mixture model.

    .. note::
        this is the original version of the score mixture model
        with a normal distribution noise component, this has been
        superseded by a model using a skew normal distribution
    """
    def __init__(self, x, clamp_mu=False, max_fun=10000, max_iter=1000):
        """
        Mixture model of evolutionary coupling scores to
        determine significant scores that are in high-scoring,
        positive tail of distribution.

        Parameters
        ----------
        x : np.array (or list-like)
            EC scores from which to infer the mixture model
        clamp_mu : bool, optional (default: False)
            Fix mean of Gaussian component to 0 instead of
            fitting it based on data
        max_fun : int
            Maximum number of function evaluations
        max_iter : int
            Maximum number of iterations
        """
        x = np.array(x)

        # Infer parameters of mixture model
        self.params = self._learn_params(x, clamp_mu, max_fun, max_iter)

    @classmethod
    def _learn_params(cls, x, clamp_mu, max_fun, max_iter):
        """
        Infer parameters of mixture model.

        Parameters
        ----------
        x : np.array (or list-like)
            EC scores from which to infer the mixture model
        clamp_mu : bool, optional (default: False)
            Fix mean of Gaussian component to 0 instead of
            fitting it based on data
        max_fun : int
            Maximum number of function evaluations
        max_iter : int
            Maximum number of iterations

        Returns
        -------
        mu : float
            Mean of normal distribution
        sigma : float
            Standard deviation of normal distribution
        q : float
            Relative weights of each distribution
        logmu : float
            Mean of lognormal distribution
        logsigma : float
            Standard deviation of lognormal distribution
        """
        # Initial starting parameters for normal
        # and lognormal distributions
        # q: relative contribution of each distribtuion
        mu = 0
        sigma = np.std(x)
        q = 1
        logsigma = 0.4
        logmu = np.percentile(x, 75) - logsigma**2 / 2
        param = np.array([mu, sigma, q, logmu, logsigma])

        # Target function for minimization
        def target_func(params):
            if clamp_mu:
                params[0] = 0

            return -np.sum(np.log(cls._gaussian_lognormal(x, params)))

        # Minimize function
        coeff = op.fmin(
            target_func, param, maxfun=max_fun, maxiter=max_iter, disp=False
        )

        # If clamping mu, also set to 0 in the end, so this value
        # is used for probability calculations
        if clamp_mu:
            coeff[0] = 0

        q = coeff[2]
        # Check if fit worked
        if q >= 1 or np.isinf(q) or np.isneginf(q):
            raise ValueError(
                "No tail, fit failed. q={}".format(q)
            )

        return coeff

    @classmethod
    def _gaussian_lognormal(cls, x, params):
        """
        Gaussian-lognormal mixture probability
        density function.

        Parameters
        ----------
        x : np.array
            Scores for which PDF is calculated
        params : tuple
            Parameters of lognormal-Gaussian mixture
            (mu, sigma, class weight q, loglog, logsigma)

        Returns
        -------
        np.array
            Probabilities
        """
        return cls._gaussian(x, params) + cls._lognormal(x, params)

    @classmethod
    def _gaussian(cls, x, params):
        """
        Normal probability density (multiplied
        by class weight).

        Parameters
        ----------
        x : np.array
            Scores for which PDF is calculated
        params : tuple
            Parameters of lognormal-Gaussian mixture
            (mu, sigma, class weight q, loglog, logsigma)

        Returns
        -------
        np.array
            Probabilities
        """
        mu, sigma, q, logmu, logsigma = params
        return q * stats.norm.pdf(x, loc=mu, scale=sigma)

    @classmethod
    def _lognormal(cls, x, params):
        """
        Log normal probability density (multiplied
        by class weight).

        Parameters
        ----------
        x : np.array
            Scores for which PDF is calculated
        params : tuple
            Parameters of lognormal-Gaussian mixture
            (mu, sigma, class weight q, loglog, logsigma)

        Returns
        -------
        np.array
            Probabilities
        """
        mu, sigma, q, logmu, logsigma = params

        # only assign probability to defined (i.e. positive) values,
        # set all others to zero
        prob = np.zeros(len(x))
        xpos = x > 0
        prob[xpos] = (1 - q) * stats.norm.pdf(
            np.log(x[xpos]), loc=logmu, scale=logsigma
        ) / x[xpos]

        return prob

    def probability(self, x, plot=False):
        """
        Calculate posterior probability of EC pair to
        be located in positive (lognormal) tail of the
        distribution.

        Parameters
        ----------
        x : np.array (or list-like)
            List of scores
        plot : bool, optional (default: False)
            Plot score distribution and probabilities

        Returns
        -------
        posterior : np.array(float)
            Posterior probability of being in signal
            component of mixture model
        """
        x = np.array(x)
        p_lognormal = self._lognormal(x, self.params)
        p_gaussian = self._gaussian(x, self.params)

        posterior = p_lognormal / (p_lognormal + p_gaussian)

        if plot:
            plt.figure(figsize=(12, 8))
            # fig = plt.figure(figsize=(4,4))
            c = "#fdc832"
            n_ECs, edges = np.histogram(x, 1000, density=True)
            mid = []
            for l, r in zip(edges[:-1], edges[1:]):
                mid.append((l + r) / 2)

            plt.plot(
                mid, n_ECs, '-', color=c, markerfacecolor=c,
                markeredgecolor='None', linewidth=1
            )
            plt.plot(x, posterior, '-k', linewidth=2)
            plt.plot(x, p_lognormal, 'r', linewidth=1)
            plt.plot(x, p_gaussian, 'b', linewidth=1)

            takeover = x[p_lognormal > p_gaussian].min()
            plt.axvline(takeover, color="grey")
            plt.axvline(x[posterior > 0.99].min(), color="grey", lw=1)

            pompom = abs(x.min())
            plt.axvline(-pompom, color="grey", ls="--")
            plt.axvline(pompom, color="grey", ls="--")

            plt.xlabel("EC scores")
            plt.ylabel("PDF")

        return posterior


class ScoreMixtureModel:
    """
    Assign to each EC score the probability of being in the
    lognormal tail of a skew normal-lognormal mixture model.
    """
    def __init__(self, x):
        """
        Mixture model of evolutionary coupling scores to
        determine signifcant scores that are in high-scoring,
        positive tail of distribution.

        Parameters
        ----------
        x : np.array (or list-like)
            EC scores from which to infer the mixture model
        """
        x = np.array(x)

        # Infer parameters of mixture model
        self.params = self._learn_params(x)

    @classmethod
    def skewnorm_pdf(cls, x, location, scale, skew):
        """
        Probability density of skew normal distribution
        (noise component)

        Parameters
        ---------
        x : np.array(float)
            Data for which probability density should be calculated
        location : float
            Location parameter of skew normal distribution
        scale : float
            Scale parameter of skew normal distribution
        skew : float
            Skew parameter of skew normal distribution

        Returns
        ------
        density : np.array(float)
            Probability density for input array x
        """
        x_transform = (x - location) / scale
        density = (
            2 / scale *
            stats.norm.pdf(x_transform) *
            stats.norm.cdf(skew * x_transform)
        )

        return density

    @classmethod
    def lognorm_pdf(cls, x, logmu, logsig):
        """
        Probability density of lognormal distribution
        (signal component)

        Parameters
        ---------
        x : np.array(float)
            Data for which probability density should be calculated
        logmu : float
            Location of lognormal distribution (signal component)
        logsig : float
            Scale parameter of lognormal distribution (signal component)

        Returns
        ------
        density : np.array(float)
            Probability density for input array x
        """
        density = np.zeros(len(x))
        xpos = x > 0
        density[xpos] = stats.norm.pdf(
            np.log(x[xpos]), loc=logmu, scale=logsig
        ) / x[xpos]

        return density

    @classmethod
    def skewnorm_constraint(cls, scale, skew):
        """
        Given scale and skew, returns location parameter to yield mean zero

        Parameters
        ----------
        scale : float
            Scale parameter of skew normal distribution
        skew : float
            Skew parameter of skew normal distribution

        Returns
        -------
        location : float
            Location parameter of skew normal distribution s.t.
            mean of distribution is equal to 0
        """
        location = -scale * skew / np.sqrt(1 + skew**2) * np.sqrt(2 / np.pi)
        return location

    @classmethod
    def mixture_pdf(cls, x, p, scale, skew, logmu, logsig):
        """
        Compute mixture probability

        Parameters
        ----------
        x : np.array(float)
            Data for which probability density should be calculated
        p : float
            Mixing fraction between components for noise component
            (signal component will be 1-p)
        scale : float
            Scale parameter of skew normal distribution (noise component)
        skew : float
            Skew parameter of skew normal distribution (noise component)
        logmu : float
            Location of lognormal distribution (signal component)
        logsig : float
            Scale parameter of lognormal distribution (signal component)

        Returns
        -------
        density : np.array(float)
            Probability density for input array x
        """
        location = cls.skewnorm_constraint(scale, skew)
        density = (
            p * cls.skewnorm_pdf(x, location, scale, skew) +
            (1 - p) * cls.lognorm_pdf(x, logmu, logsig)
        )

        return density

    @classmethod
    def posterior_signal(cls, x, p, scale, skew, logmu, logsig):
        """
        Compute posterior probability of being in signal component

        Parameters
        ----------
        x : np.array(float)
            Data for which probability density should be calculated
        p : float
            Mixing fraction between components for noise component
            (signal component will be 1-p)
        scale : float
            Scale parameter of skew normal distribution (noise component)
        skew : float
            Skew parameter of skew normal distribution (noise component)
        logmu : float
            Location of lognormal distribution (signal component)
        logsig : float
            Scale parameter of lognormal distribution (signal component)

        Returns
        -------
        posterior : np.array(float)
            Posterior probability of being in signal component
            for input array x
        """
        P = cls.mixture_pdf(x, p, scale, skew, logmu, logsig)
        posterior = np.zeros(P.shape)
        f2 = cls.lognorm_pdf(x, logmu, logsig)
        posterior[x > 0] = (1 - p) * f2[x > 0] / P[x > 0]

        return posterior

    @classmethod
    def _learn_params(cls, x):
        """
        Infer parameters of mixture model.

        Parameters
        ----------
        x : np.array(float)
            EC scores from which to infer the mixture model

        Returns
        -------
        theta : np.array(float)
            Array with inferred parameters of model
            (mixing fraction, skew-normal scale, skew-normal skew,
            log-normal mean, log-normal stddev)
        """
        # mixing fraction, skew-normal scale, skew-normal skew,
        # log-normal mean, log-normal stddev
        theta = np.array(
            [0.5, np.std(x), 0, np.log(np.max(x)), 0.1]
        )

        def loglk_fun(params):
            return np.sum(np.log(cls.mixture_pdf(x, *params)))

        loglk = loglk_fun(theta)
        delta_loglk = 100
        max_iter = 200
        cur_iter = 0
        tolerance = 0.0001

        while delta_loglk > tolerance and cur_iter < max_iter:
            # E step
            z = 1 - cls.posterior_signal(x, *theta)

            # M step
            # MLE of the mixing fraction is the mean z
            theta[0] = np.mean(z)

            # Log-normal component
            # MLE is the z-weighted mean and std deviation of the log-scores
            pos_ix = x > 0
            z_complement = 1 - z[pos_ix]
            log_score = np.log(x[pos_ix])
            theta[3] = np.sum(z_complement * log_score) / np.sum(z_complement)
            theta[4] = np.sqrt(
                np.sum(z_complement * (log_score - theta[3])**2) / z_complement.sum()
            )

            # Skew-normal distribution
            # MLE requires numerical optimization
            def objfun(params):
                return -np.sum(
                    z * np.log(
                        cls.skewnorm_pdf(
                            x, cls.skewnorm_constraint(params[0], params[1]),
                            params[0], params[1]
                        )
                    )
                )

            theta[1:3] = op.fmin(objfun, theta[1:3], disp=False)

            # Test for EM convergence
            loglk_new = loglk_fun(theta)
            delta_loglk = loglk_new - loglk
            loglk = loglk_new

            # status update
            cur_iter += 1

        return theta

    def probability(self, x, plot=False):
        """
        Calculate posterior probability of EC pair to
        be located in positive (lognormal) tail of the
        distribution.

        Parameters
        ----------
        x : np.array (or list-like)
            List of scores

        Returns
        -------
        posterior : np.array(float)
            Posterior probability of being in signal
            component of mixture model
        """
        posterior = self.posterior_signal(x, *self.params)

        if plot:
            plt.hist(x, normed=True, bins=50, color="k")
            plt.plot(x, self.mixture_pdf(x, *self.params), color="r", lw=3)
            plt.plot(x, posterior, color="gold", lw=3)

        return posterior


class EVComplexScoreModel:
    """
    Assign to each EC score a (unnormalized) EVcomplex score as
    described in Hopf, Schärfe et al. (2014).

    TODO: this implementation currently does not take into account
    score normalization for the number of sequences and length of
    the model
    """
    def __init__(self, x, Neff_over_L=None):
        """
        Initialize EVcomplex score model
        
        Parameters
        ----------
        x : np.array (or list-like)
            EC scores from which to infer the mixture model
        Neff_over_L : float (optional, default None)
            Effective number of sequences divided by L (number
            of sites in model)
        """
        self.x = np.array(x)
        self.Neff_over_L = Neff_over_L

    def probability(self, x, plot=False):
        """
        Calculates evcomplex score as cn_score / min_cn_score.
        TODO: plotting functionality not yet implemented

        Parameters
        ----------
        x : np.array (or list-like)
            List of scores
        plot: bool, optional (default: False)
            Plot score distribution

        Returns
        -------
        probability: np.array(float)
            EVcomplex score
        """
        # Calculate the minimum score
        min_score = abs(np.min(self.x))

        raw_evcomplex = x / min_score

        # if we have Neff_over_L, use it to calculate the corrected score
        if self.Neff_over_L:
            return raw_evcomplex / (1 + math.sqrt(self.Neff_over_L))

        # else return the raw score
        return raw_evcomplex


def add_mixture_probability(ecs, model="skewnormal", score="cn",
                            clamp_mu=False, plot=False, Neff_over_L=None):
    """
    Add lognormal mixture model probability to EC table.

    Parameters
    ----------
    ecs : pd.DataFrame
        EC table with scores
    model : {"skewnormal", "normal", "evcomplex", "evcomplex_uncorrected"}, optional (default: skewnormal)
        Use model with skew-normal or normal distribution
        for the noise component of mixture model.
        For complexes, apply evcomplex or evcomplex_uncorrected scoring
    score : str, optional (default: "cn")
        Score on which mixture model will be based
    clamp_mu : bool, optional (default: False)
        Fix mean of Gaussian component to 0 instead of
        fitting it based on data
    plot : bool, optional (default: False)
        Plot score distribution and probabilities
    Neff_over_L : float, optional (default: None)
        Effective number of sequences divided by model length, needed for corrected EVcomplex
        score calculation (Hopf et al., 2014 Elife)

    Returns
    -------
    ec_prob : pd.DataFrame
        EC table with additional column "probability"
        that for each EC contains the posterior
        probability of belonging to the lognormal
        tail of the distribution.
    """
    ec_prob = deepcopy(ecs)

    # learn mixture model
    if model == "skewnormal":
        mm = ScoreMixtureModel(ecs.loc[:, score].values)
    elif model == "normal":
        mm = LegacyScoreMixtureModel(ecs.loc[:, score].values, clamp_mu)
    elif model == "evcomplex_uncorrected":
        mm = EVComplexScoreModel(ecs.loc[:, score].values)
    elif model == "evcomplex":
        if Neff_over_L is None:
            raise ValueError(
                "must provide Neff over L for EVcomplex score calculation, "
                "or select model evcomplex_uncorrected"
            )
        mm = EVComplexScoreModel(ecs.loc[:, score].values, Neff_over_L)

    else:
        raise ValueError(
            "Invalid model selection, valid options are: "
            "skewnormal, normal\n"
            "Complexes only: evcomplex, evcomplex_uncorrected"
        )

    # assign probability
    ec_prob.loc[:, "probability"] = mm.probability(
        ec_prob.loc[:, score].values, plot=plot
    )

    return ec_prob<|MERGE_RESOLUTION|>--- conflicted
+++ resolved
@@ -24,11 +24,8 @@
 import scipy.optimize as op
 from scipy import stats
 
-<<<<<<< HEAD
 from evcouplings.couplings.mapping import FIRST_SEGMENT_NAME, SECOND_SEGMENT_NAME
 
-=======
->>>>>>> 393e2baa
 def read_raw_ec_file(filename, sort=True, score="cn"):
     """
     Read a raw EC file (e.g. from plmc) and sort
