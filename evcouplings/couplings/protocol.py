"""
Evolutionary couplings calculation protocols/workflows.

Authors:
  Thomas A. Hopf
  Anna G. Green (complex couplings)
  Benjamin Schubert
"""

import string
import pandas as pd
import numpy as np

from evcouplings.couplings import tools as ct
from evcouplings.couplings import pairs, mapping
from evcouplings.couplings.mean_field import MeanFieldDCA
from evcouplings.couplings.model import CouplingsModel
from evcouplings.visualize.parameters import evzoom_json
from evcouplings.visualize.pairs import (
    ec_lines_pymol_script, enrichment_pymol_script
)

from evcouplings.align.alignment import (
    read_fasta, ALPHABET_PROTEIN, ALPHABET_DNA,
    ALPHABET_RNA, Alignment
)

from evcouplings.utils import BailoutException

from evcouplings.utils.config import (
    check_required, InvalidParameterError,
    read_config_file, write_config_file
)

from evcouplings.utils.system import (
    create_prefix_folders, valid_file,
    verify_resources,
)

# symbols for common sequence alphabets
ALPHABET_MAP = {
    "aa": ALPHABET_PROTEIN,
    "dna": ALPHABET_DNA,
    "rna": ALPHABET_RNA,
}

# models for assigning confidence scores to ECs
SCORING_MODELS = (
    "skewnormal",
    "normal",
    "evcomplex",
)

# Define default segment names for complexes
FIRST_SEGMENT_NAME = "A_1"
SECOND_SEGMENT_NAME = "B_1"

def infer_plmc(**kwargs):
    """
    Run EC computation on alignment. This function contains
    the functionality shared between monomer and complex EC
    inference.

    Parameters
    ----------
    Mandatory kwargs arguments:
        See list below in code where calling check_required

    Returns
    -------
    outcfg : dict
        Output configuration of the pipeline, including
        the following fields:

        raw_ec_file
        model_file
        num_sites
        num_sequences
        effective_sequences

        focus_mode (passed through)
        focus_sequence (passed through)
        segments (passed through)

    """
    check_required(
        kwargs,
        [
            "prefix", "alignment_file",
            "focus_mode", "focus_sequence", "theta",
            "alphabet", "segments", "ignore_gaps", "iterations",
            "lambda_h", "lambda_J", "lambda_group",
            "scale_clusters",
            "cpu", "plmc", "reuse_ecs",
        ]
    )

    prefix = kwargs["prefix"]

    # for now disable option to not save model, since
    # otherwise mutate stage will crash. To remove model
    # file at end, use delete option in management section.
    """
    if kwargs["save_model"]:
        model = prefix + ".model"
    else:
        model = None
    """
    model = prefix + ".model"

    outcfg = {
        "model_file": model,
        "raw_ec_file": prefix + "_ECs.txt",
        "ec_file": prefix + "_CouplingScores.csv",
        # the following are passed through stage...
        "focus_mode": kwargs["focus_mode"],
        "focus_sequence": kwargs["focus_sequence"],
        "segments": kwargs["segments"],
    }

    # make sure input alignment exists
    verify_resources(
        "Input alignment does not exist",
        kwargs["alignment_file"]
    )

    # make sure output directory exists
    create_prefix_folders(prefix)

    # regularization strength on couplings J_ij
    lambda_J = kwargs["lambda_J"]

    segments = kwargs["segments"]
    if segments is not None:
        segments = [
            mapping.Segment.from_list(s) for s in segments
        ]

    # first determine size of alphabet;
    # default is amino acid alphabet
    if kwargs["alphabet"] is None:
        alphabet = ALPHABET_PROTEIN
        alphabet_setting = None
    else:
        alphabet = kwargs["alphabet"]

        # allow shortcuts for protein, DNA, RNA
        if alphabet in ALPHABET_MAP:
            alphabet = ALPHABET_MAP[alphabet]

        # if we have protein alphabet, do not set
        # as plmc parameter since default parameter,
        # has some implementation advantages for focus mode
        if alphabet == ALPHABET_PROTEIN:
            alphabet_setting = None
        else:
            alphabet_setting = alphabet

    # scale lambda_J to proportionally compensate
    # for higher number of J_ij compared to h_i?
    if kwargs["lambda_J_times_Lq"]:
        num_symbols = len(alphabet)

        # if we ignore gaps, there is one character less
        if kwargs["ignore_gaps"]:
            num_symbols -= 1

        # second, determine number of uppercase positions
        # that are included in the calculation
        with open(kwargs["alignment_file"]) as f:
            seq_id, seq = next(read_fasta(f))

        # gap character is by convention first char in alphabet
        gap = alphabet[0]
        uppercase = [
            c for c in seq if c == c.upper() or c == gap
        ]
        L = len(uppercase)

        # finally, scale lambda_J
        lambda_J *= (num_symbols - 1) * (L - 1)

    # run plmc... or reuse pre-exisiting results from previous run
    plm_outcfg_file = prefix + ".couplings_standard_plmc.outcfg"

    # determine if to rerun, only possible if previous results
    # were stored in ali_outcfg_file
    if kwargs["reuse_ecs"] and valid_file(plm_outcfg_file):
        plmc_result = read_config_file(plm_outcfg_file)

        # check if the EC/parameter files are there
        required_files = [outcfg["raw_ec_file"]]

        if outcfg["model_file"] is not None:
            required_files += [outcfg["model_file"]]

        verify_resources(
            "Tried to reuse ECs, but empty or "
            "does not exist",
            *required_files
        )

    else:
        # run plmc binary
        plmc_result = ct.run_plmc(
            kwargs["alignment_file"],
            outcfg["raw_ec_file"],
            outcfg["model_file"],
            focus_seq=kwargs["focus_sequence"],
            alphabet=alphabet_setting,
            theta=kwargs["theta"],
            scale=kwargs["scale_clusters"],
            ignore_gaps=kwargs["ignore_gaps"],
            iterations=kwargs["iterations"],
            lambda_h=kwargs["lambda_h"],
            lambda_J=lambda_J,
            lambda_g=kwargs["lambda_group"],
            cpu=kwargs["cpu"],
            binary=kwargs["plmc"],
        )

        # save iteration table to file
        iter_table_file = prefix + "_iteration_table.csv"
        plmc_result.iteration_table.to_csv(
            iter_table_file
        )

        # turn namedtuple into dictionary to make
        # restarting code nicer
        plmc_result = dict(plmc_result._asdict())

        # then replace table with filename so
        # we can store results in config file
        plmc_result["iteration_table"] = iter_table_file

        # save results of search for possible restart
        write_config_file(plm_outcfg_file, plmc_result)

    # store useful information about model in outcfg
    outcfg.update({
        "num_sites": plmc_result["num_valid_sites"],
        "num_valid_sequences": plmc_result["num_valid_seqs"],
        "effective_sequences": plmc_result["effective_samples"],
        "region_start": plmc_result["region_start"],
    })

    # read and sort ECs
    ecs = pairs.read_raw_ec_file(outcfg["raw_ec_file"])

    if segments is not None:
        # create index mapping
        seg_mapper = mapping.SegmentIndexMapper(
            kwargs["focus_mode"], outcfg["region_start"], *segments
        )

        # apply to EC table
        ecs = mapping.segment_map_ecs(ecs, seg_mapper)

    return outcfg, ecs, segments


def rescore_cn_score_ecs(ecs, segments, outcfg, kwargs, score="cn"):
    """
    Probabilistic rescoring of CN-score based ECS

    Parameters
    ----------
    ecs : pd.DataFrame
        EC table
    segments : list(evcouplings.couplings.mapping.Segment)
        Input segment list
    outcfg : dict
        Current output configuration state of couplings protocol
    kwargs : dict
        Input parameters of couplings protocol
    score : str, optional (default: "cn")
        Target score column to use

    Returns
    -------
    ecs : pd.DataFrame
        Enhanced EC table with probabilities and new score (if applicable)
    outcfg_update : dict
        Additional outputs for stage output configuration, need to be
        merged into outcfg in main protocol
    """
    check_required(
        kwargs,
        [
            "scoring_model", "min_sequence_distance", "theta", "frequencies_file",
        ]
    )

    # None will trigger default behaviour of add_mixture_probability
    # (which currently is "skewnormal")
    scoring_model = kwargs.get("scoring_model", "skewnormal")

    # currently we need to distinguish between full rescoring (score and
    # probability) like with logistic regression model, or just putting
    # probabilities on top of default CN score using add_mixture_probability
    if scoring_model == "logistic_regression":
        scorer = pairs.LogisticRegressionScorer()

        # load amino acid/gap frequencies and conservation info
        freqs = pd.read_csv(kwargs["frequencies_file"])

        num_sites = outcfg["num_sites"]
        min_seq_dist = kwargs["min_sequence_distance"]

        # rescore EC table
        ecs = scorer.score(
            ecs,
            freqs,
            kwargs["theta"],
            outcfg["effective_sequences"],
            num_sites,
            score=score
        )

        # currently only perform quality scoring for single segments
        if segments is None or len(segments) == 1:
            is_longrange = ((ecs.i - ecs.j).abs() >= min_seq_dist).astype(int)
            ecs_lr = ecs.assign(
                longrange_count=is_longrange.cumsum()
            )

            # compute expectation for true positives on all contacts
            expected_positives_all = ecs_lr.query(
                "longrange_count <= @num_sites"
            ).probability.sum()

            expected_positives_longrange = ecs_lr.query(
                "longrange_count <= @num_sites and abs(i - j) >= @min_seq_dist"
            ).probability.sum()

            # store in config
            outcfg_update = {
                "expected_true_ecs_all": float(expected_positives_all),
                "expected_true_ecs_longrange": float(expected_positives_longrange)
            }

    else:
        # add mixture model probability
        ecs = pairs.add_mixture_probability(
            ecs, model=scoring_model
        )

        # put CN score into default score column for more generic
        # downstream score handling
        ecs = ecs.assign(
            score=ecs[score]
        )

        # no update to output config in this case
        outcfg_update = {}

    # sort ECs
    ecs = ecs.sort_values(
        by="score", ascending=False
    )

    return ecs, outcfg_update


def standard(**kwargs):
    """
    Protocol:

    Infer ECs from alignment using plmc. Use complex protocol
    for heteromultimeric complexes instead.

    Parameters
    ----------
    Mandatory kwargs arguments:
        See list below in code where calling check_required
        and infer_plmc()

    Returns
    -------
    outcfg : dict
        Output configuration of the pipeline, including
        the following fields:

        raw_ec_file
        model_file
        num_sites
        num_sequences
        effective_sequences

        focus_mode (passed through)
        focus_sequence (passed through)
        segments (passed through)
    """
    # for additional required parameters, see infer_plmc()
    # TODO: make scoring_model mandatory eventually
    check_required(
        kwargs,
        [
            "prefix", "min_sequence_distance", "theta", "frequencies_file",
        ]
    )

    prefix = kwargs["prefix"]

    # infer ECs and load them
    outcfg, ecs, segments = infer_plmc(**kwargs)
    model = CouplingsModel(outcfg["model_file"])

    # perform EC rescoring starting from CN score output by plmc;
    # outconfig update will be merged further down in final outcfg merge
    ecs, rescorer_outcfg_update = rescore_cn_score_ecs(
        ecs, segments, outcfg, kwargs, score="cn"
    )

    # following computations are mostly specific to monomer pipeline
    is_single_segment = segments is None or len(segments) == 1
    outcfg = {
        **outcfg,
        **rescorer_outcfg_update,
        **_postprocess_inference(
            ecs, kwargs, model, outcfg, prefix,
            generate_enrichment=is_single_segment,
            generate_line_plot=is_single_segment,
            score="score"
        )
    }

    # dump output config to YAML file for debugging/logging
    write_config_file(prefix + ".couplings_standard.outcfg", outcfg)

    return outcfg


def complex_probability(ecs, scoring_model, use_all_ecs=False,
                        N_eff=None, num_sites=None, score="cn"):
    """
    Adds confidence measure for complex evolutionary couplings

    Parameters
    ----------
    ecs : pandas.DataFrame
        Table with evolutionary couplings
    scoring_model : {"skewnormal", "normal", "evcomplex"}
        Use this scoring model to assign EC confidence measure
    use_all_ecs : bool, optional (default: False)
        If true, fits the scoring model to all ECs;
        if false, fits the model to only the inter ECs.
    N_eff : float, optional (default: None)
        Effective number of sequences in alignment.
        Used for EVcomplex score calculation
    num_sites : int, optional (default: None)
        Number of positions in alignment
    score : str, optional (default: "cn")
        Use this score column for confidence assignment

    Returns
    -------
    ecs : pandas.DataFrame
        EC table with additional column "probability"
        containing confidence measure
    """

    # if user provided both parameters, calculate Neff/L
    if N_eff and num_sites:
        Neff_L = N_eff / num_sites
    else:
        Neff_L = None

    if use_all_ecs:
        # TODO: user proof so that no one runs evcomplex on all ECs?
        ecs = pairs.add_mixture_proability(
            ecs, model=scoring_model
        )

    else:
        inter_ecs = ecs.query("segment_i != segment_j")
        intra1_ecs = ecs.query("segment_i == segment_j == @FIRST_SEGMENT_NAME")
        intra2_ecs = ecs.query("segment_i == segment_j == @SECOND_SEGMENT_NAME")

        intra1_ecs = pairs.add_mixture_probability(
            intra1_ecs, model=scoring_model, score=score, Neff_over_L=Neff_L
        )

        intra2_ecs = pairs.add_mixture_probability(
            intra2_ecs, model=scoring_model, score=score, Neff_over_L=Neff_L
        )

        inter_ecs = pairs.add_mixture_probability(
            inter_ecs, model=scoring_model, score=score, Neff_over_L=Neff_L
        )

        ecs = pd.concat(
            [intra1_ecs, intra2_ecs, inter_ecs]
        ).sort_values(
            score, ascending=False
        )

    return ecs


def segment_aware_ec_enrichment(ecs, outcfg, **kwargs):
    """
    calculates EC enrichment in a segment-aware way
    Calculates enrichment within all segments and between all segments.

    calculates intra enrichment (using intra-protein ECs) and inter enrichment
    (using inter-protein ECs)

    """

    # determine the number of segments in the ECs
    has_segments = "segment_i" in ecs.columns and "segment_j" in ecs.columns

    if not has_segments:
        ecs.loc[:,"segment_i"] = FIRST_SEGMENT_NAME
        ecs.loc[:,"segment_j"] = FIRST_SEGMENT_NAME

    # get a list of unique segments
    segments = list(set(
        ecs.segment_i.unique()
    ).union(set(ecs.segment_j.unique())))

    # Calculate all the intra-segment enrichments
    all_intra_enrichment = pd.DataFrame()
    for segment in segments:
        intra_ecs = ecs.query("segment_i == segment_j == @segment")
        intra_enrichment = pairs.enrichment(intra_ecs, min_seqdist=kwargs["min_sequence_distance"])
        intra_enrichment["segment_i"] = segment

        all_intra_enrichment = pd.concat([
            all_intra_enrichment, intra_enrichment
        ])


    # Calculate the inter-segment enrichments
    all_inter_enrichment = pd.DataFrame()
    for idx,segment1 in enumerate(segments):
        for segment2 in segments[idx+1::]:

            # Agnostic to ordering of segments
            inter_ecs1 = ecs.query("segment_i == @segment1 and segment_j == @segment2")
            inter_ecs2 = ecs.query("segment_i == @segment2 and segment_j == @segment1")
            inter_ecs = pd.concat([inter_ecs1, inter_ecs2])

            # for inter ECs, sequence distance is 0
            inter_enrichment = pairs.enrichment(inter_ecs, min_seqdist=0)
            all_inter_enrichment = pd.concat([
                all_inter_enrichment, inter_enrichment
            ])

    # Save to a file
    outcfg["enrichment_intra_file"] = "{}_enrichment_intra.csv".format(kwargs["prefix"])
    all_intra_enrichment.to_csv(outcfg["enrichment_intra_file"], index=None)

    if len(all_inter_enrichment) > 0:
        outcfg["enrichment_inter_file"] = "{}_enrichment_inter.csv".format(kwargs["prefix"])
        inter_enrichment.to_csv(outcfg["enrichment_inter_file"], index=None)

    return outcfg


def complex(**kwargs):
    """
    Protocol:

    Infer ECs for protein complexes from alignment using plmc.
    Allows user to select scoring protocol.

    Parameters
    ----------
    Mandatory kwargs arguments:
        See list below in code where calling check_required
        and infer_plmc()

    Returns
    -------
    outcfg : dict
        Output configuration of the pipeline, including
        the following fields:

        raw_ec_file
        model_file
        num_sites
        num_sequences
        effective_sequences

        focus_mode (passed through)
        focus_sequence (passed through)
        segments (passed through)
    """
    # for additional required parameters, see infer_plmc()
    check_required(
        kwargs,
        [
            "prefix", "min_sequence_distance",
            "scoring_model", "use_all_ecs_for_scoring",
        ]
    )

    prefix = kwargs["prefix"]

    # infer ECs and load them
    outcfg, ecs, segments = infer_plmc(**kwargs)
    model = CouplingsModel(outcfg["model_file"])

    # following computations are mostly specific to complex pipeline

    # add mixture model probability
    if kwargs["scoring_model"] in SCORING_MODELS:
        if kwargs["use_all_ecs_for_scoring"] is not None:
            use_all_ecs = kwargs["use_all_ecs_for_scoring"]
        else:
            use_all_ecs = False

        ecs = complex_probability(
            ecs, kwargs["scoring_model"], use_all_ecs, outcfg["effective_sequences"], outcfg["num_sites"]
        )

    else:
        raise InvalidParameterError(
            "Invalid scoring_model parameter: " +
            "{}. Valid options are: {}".format(
                kwargs["protocol"], ", ".join(SCORING_MODELS)
            )
        )

    # also create line-drawing script (for multiple chains)
    # by convention, we map first segment to chain A,
    # second to B, a.s.f.
    chain_mapping = dict(
        zip(
            [s.segment_id for s in segments],
            string.ascii_uppercase,
        )
    )

    outcfg = {
        **outcfg,
        **_postprocess_inference(
            ecs, kwargs, model, outcfg, prefix,
            generate_line_plot=True,
            generate_enrichment=False,
            ec_filter="segment_i != segment_j or abs(i - j) >= {}",
            chain=chain_mapping
        )
    }

    # save just the inter protein ECs
    ## TODO: eventually have this accomplished by _postprocess_inference
    ## right now avoiding a second call with a different ec_filter
    ecs = pd.read_csv(outcfg["ec_file"])
    outcfg["inter_ec_file"] = prefix + "_CouplingScores_inter.csv"
    inter_ecs = ecs.query("segment_i != segment_j")
    inter_ecs.to_csv(outcfg["inter_ec_file"], index=False)

    # dump output config to YAML file for debugging/logging
    write_config_file(prefix + ".couplings_complex.outcfg", outcfg)

    # TODO: make the following complex-ready

    # EVzoom:
    #
    # 1) at the moment, EVzoom will use numbering before remapping
    # we should eventually get this to a point where segments + residue
    # index are displayed on EVzoom
    #
    # 2) note that this will currently use the default mixture model
    # selection for determining the EC cutoff, rather than the selection
    # used for the EC table above

    return outcfg
    
def complex_mean_field(**kwargs):
    """
    Protocol:

    Infer ECs for protein complexes from alignment using mean field.
    Allows user to select scoring protocol.
    
    For now, mean field DCA can only be run in focus mode, gaps
    included.

    Parameters
    ----------
    Mandatory kwargs arguments:
        See list below in code where calling check_required.

    Returns
    -------
    outcfg : dict
        Output configuration of the pipeline, including
        the following fields:

        raw_ec_file
        model_file
        num_sites
        num_sequences
        effective_sequences

        focus_mode (passed through)
        focus_sequence (passed through)
        segments (passed through)
    """
    # for additional required parameters, see mean field info
    check_required(
        kwargs,
        [
            "prefix", "min_sequence_distance",
            "scoring_model", "use_all_ecs_for_scoring",
            "alignment_file","segments","focus_mode",
            "focus_sequence","theta","pseudo_count",
            "alphabet"
        ]
    )
    
    if not kwargs["focus_mode"]:
        raise InvalidParameterError(
            "For now, mean field DCA can only be run in focus mode."
        )
    

    prefix = kwargs["prefix"]

    # infer ECs and load them with plmc
    #outcfg, ecs, segments = infer_plmc(**kwargs)
    #model = CouplingsModel(outcfg["model_file"])
    
    #infer ECs with mean field/DCA
    
    # Below here is added material from mean_field protocol:
    model = prefix+".model"
    
    outcfg = {
        "model_file": model,
        "raw_ec_file": prefix + "_ECs.txt",
        "ec_file": prefix + "_CouplingScores.csv",
        "focus_mode": kwargs["focus_mode"],
        "focus_sequence": kwargs["focus_sequence"],
        "segments": kwargs["segments"]
    }
    
    # make sure input alignment exists
    alignment_file = kwargs["alignment_file"]
    verify_resources(
        "Input alignment does not exist",
        kwargs["alignment_file"]
    )
    
    # make sure output directory exists
    create_prefix_folders(prefix)
    segments = kwargs["segments"]
    if segments is not None:
        segments = [
            mapping.Segment.from_list(s) for s in segments
        ]
        
    # determine alphabet, default is protein
    if kwargs["alphabet"] is None:
        alphabet = ALPHABET_PROTEIN
    else:
        alphabet = kwargs["alphabet"]
        
        # allow shortcuts for protein, DNA, RNA
        if alphabet in ALPHABET_MAP:
            alphabet = ALPHABET_MAP[alphabet]
    
    # read in a2m alignment
    with open(alignment_file) as f:
        input_alignment = Alignment.from_file(
            f, alphabet=alphabet,
            format="fasta"
        )
        
    # init mean field DCA
    mf_dca = MeanFieldDCA(input_alignment)
    
    # run mean field approximation
    model = mf_dca.fit(
        theta=kwargs["theta"],
        pseudo_count=kwargs["pseudo_count"]
    )
    
    # write ECs to file
    model.to_raw_ec_file(
        outcfg["raw_ec_file"]
    )
    
    
    
    # store useful information about model in outcfg
    outcfg.update({
        "num_sites": model.L,
        "num_valid_sequences": model.N_valid,
        "effective_sequences": float(round(model.N_eff, 1)),
        #"region_start": int(model.index_list[0]),
    })
    
    ecs = pairs.read_raw_ec_file(outcfg["raw_ec_file"])

    if segments is not None:
        # create index mapping
        seg_mapper = mapping.SegmentIndexMapper(
            # kwargs["focus_mode"], outcfg["region_start"], *segments
            kwargs["focus_mode"], kwargs["region_start"], *segments
        )

        # apply to EC table
        ecs = mapping.segment_map_ecs(ecs,seg_mapper)
    
    
    
    # Add dummy probability value for downstream code
    #ecs.loc[:,"probability"] = np.nan

    # write model file
    #if outcfg["model_file"] is not None:
    #    model.to_file(
    #       outcfg["model_file"],
    #        file_format="plmc_v2"
    #    )
    
    ###### End added material

    ## Add in segment_i, segment_j, and write ec file
    
    # following computations are mostly specific to complex pipeline

    # add mixture model probability
    if kwargs["scoring_model"] in SCORING_MODELS:
        if kwargs["use_all_ecs_for_scoring"] is not None:
            use_all_ecs = kwargs["use_all_ecs_for_scoring"]
        else:
            use_all_ecs = False

        ecs = complex_probability(
            ecs, kwargs["scoring_model"], use_all_ecs
        )

    else:
        raise InvalidParameterError(
            "Invalid scoring_model parameter: " +
            "{}. Valid options are: {}".format(
                kwargs["protocol"], ", ".join(SCORING_MODELS)
            )
        )

    # also create line-drawing script (for multiple chains)
    # by convention, we map first segment to chain A,
    # second to B, a.s.f.
    chain_mapping = dict(
        zip(
            [s.segment_id for s in segments],
            string.ascii_uppercase,
        )
    )

    is_single_segment = segments is None or len(segments) == 1
    outcfg = {
        **outcfg,
        **_postprocess_inference(
            ecs, kwargs, model, outcfg, prefix,
            generate_line_plot=is_single_segment,
            generate_enrichment=is_single_segment,
            ec_filter="segment_i != segment_j or abs(i - j) >= {}",
            chain=chain_mapping
        )
    }
    
    # save just the inter protein ECs
    ## TODO: eventually have this accomplished by _postprocess_inference
    ## right now avoiding a second call with a different ec_filter
    ecs = pd.read_csv(outcfg["ec_file"])
    outcfg["inter_ec_file"] = prefix + "_CouplingScores_inter.csv"
    inter_ecs = ecs.query("segment_i != segment_j")
    inter_ecs.to_csv(outcfg["inter_ec_file"], index=False)

    # dump output config to YAML file for debugging/logging
    write_config_file(prefix + ".couplings_complex.outcfg", outcfg)

    # TODO: make the following complex-ready
    # EC enrichment:
    #
    # 1) think about making EC enrichment complex-ready and add
    # it back here - so far it only makes sense if all ECs are
    # on one segment
    #
    # EVzoom:
    #
    # 1) at the moment, EVzoom will use numbering before remapping
    # we should eventually get this to a point where segments + residue
    # index are displayed on EVzoom
    #
    # 2) note that this will currently use the default mixture model
    # selection for determining the EC cutoff, rather than the selection
    # used for the EC table above

    return outcfg
    
    


def mean_field(**kwargs):
    """
    Protocol:

    Infer ECs from alignment using mean field direct coupling analysis.

    For now, mean field DCA can only be run in focus mode, gaps
    included.

    Parameters
    ----------
    Mandatory kwargs arguments:
        See list below in code where calling check_required.

    Returns
    -------
    outcfg : dict
        Output configuration of the pipeline, including
        the following fields:

        * raw_ec_file
        * model_file
        * num_sites
        * num_sequences
        * effective_sequences

        * focus_mode (passed through)
        * focus_sequence (passed through)
        * segments (passed through)
    """
    check_required(
        kwargs,
        [
            "prefix", "alignment_file", "segments",
            "focus_mode", "focus_sequence", "theta",
            "pseudo_count", "alphabet",
            "min_sequence_distance", # "save_model",
            "ec_score_type",
        ]
    )

    if not kwargs["focus_mode"]:
        raise InvalidParameterError(
            "For now, mean field DCA can only be run in focus mode."
        )

    prefix = kwargs["prefix"]

    # option to save model disabled
    """
    if kwargs["save_model"]:
        model = prefix + ".model"
    else:
        model = None
    """
    model = prefix + ".model"

    outcfg = {
        "model_file": model,
        "raw_ec_file": prefix + "_ECs.txt",
        "ec_file": prefix + "_CouplingScores.csv",
        # TODO: the following are passed through stage...
        # keep this or unnecessary?
        "focus_mode": kwargs["focus_mode"],
        "focus_sequence": kwargs["focus_sequence"],
        "segments": kwargs["segments"],
    }

    # make sure input alignment exists
    alignment_file = kwargs["alignment_file"]
    verify_resources(
        "Input alignment does not exist",
        kwargs["alignment_file"]
    )

    # make sure output directory exists
    create_prefix_folders(prefix)

    segments = kwargs["segments"]
    if segments is not None:
        segments = [
            mapping.Segment.from_list(s) for s in segments
        ]

    # determine alphabet
    # default is protein
    if kwargs["alphabet"] is None:
        alphabet = ALPHABET_PROTEIN
    else:
        alphabet = kwargs["alphabet"]

        # allow shortcuts for protein, DNA, RNA
        if alphabet in ALPHABET_MAP:
            alphabet = ALPHABET_MAP[alphabet]

    # read in a2m alignment
    with open(alignment_file) as f:
        input_alignment = Alignment.from_file(
            f, alphabet=alphabet,
            format="fasta"
        )

    # init mean field direct coupling analysis
    mf_dca = MeanFieldDCA(input_alignment)

    # run mean field approximation
    model = mf_dca.fit(
        theta=kwargs["theta"],
        pseudo_count=kwargs["pseudo_count"]
    )

    # write ECs to file
    model.to_raw_ec_file(
        outcfg["raw_ec_file"]
    )

    # write model file
    if outcfg["model_file"] is not None:
        model.to_file(
            outcfg["model_file"],
            file_format="plmc_v2"
        )

    # store useful information about model in outcfg
    outcfg.update({
        "num_sites": model.L,
        "num_valid_sequences": model.N_valid,
        "effective_sequences": float(round(model.N_eff, 1)),
        "region_start": int(model.index_list[0]),
    })

    # read and sort ECs
    # Note: this now deviates from the original EC format
    # file because it has 4 score columns to accomodate
    # MI (raw), MI (APC-corrected), DI, CN;
    ecs = pd.read_csv(
        outcfg["raw_ec_file"], sep=" ",
        names=["i", "A_i", "j", "A_j", "mi_raw", "mi_apc", "di", "cn"]
    )

    # select target score;
    # by default select CN score, since it allows to compute probabilities etc.
    ec_score_type = kwargs.get("ec_score_type", "cn")
    valid_ec_type_choices = ["cn", "di", "mi_raw", "mi_apc"]

    if ec_score_type not in valid_ec_type_choices:
        raise InvalidParameterError(
            "Invalid choice for valid_ec_type: {}, valid options are: {}".format(
                ec_score_type, ", ".join(valid_ec_type_choices)
            )
        )

    # perform rescoring if CN score is selected, otherwise cannot rescore
    # since all models are based on distribution shapes generated by CN score
    if ec_score_type == "cn":
        # perform EC rescoring starting from CN score output by plmc;
        # outconfig update will be merged further down in final outcfg merge

        # returned list is already sorted
        ecs, rescorer_outcfg_update = rescore_cn_score_ecs(
            ecs, segments, outcfg, kwargs, score="cn"
        )
    else:
        # If MI or DI, cannot apply distribution-based rescoring approaches,
        # so just set score column and add dummy probability value for compatibility
        # with downstream code
        ecs = ecs.assign(
            score=ecs[ec_score_type],
            probability=np.nan
        ).sort_values(
            by="score",
            ascending=False
        )

        # no additional values to be updated in outcfg in this case
        rescorer_outcfg_update = {}

    is_single_segment = segments is None or len(segments) == 1
    outcfg = {
        **outcfg,
        **rescorer_outcfg_update,
        **_postprocess_inference(
            ecs, kwargs, model, outcfg, prefix,
            generate_enrichment=is_single_segment,
            generate_line_plot=is_single_segment,
            score="score"
        )
    }

    # dump output config to YAML file for debugging/logging
    write_config_file(prefix + ".couplings_meanfield.outcfg", outcfg)

    return outcfg


def _postprocess_inference(ecs, kwargs, model, outcfg, prefix, generate_line_plot=False,
                           generate_enrichment=False, ec_filter="abs(i - j) >= {}",
                           chain=None, score="cn"):
    """
    Post-process inference result of all protocols

    Parameters
    ----------
    ecs : pandas.DataFrame
        EC table with additional column "probability"
        containing confidence measure
    kwargs arguments:
        See list in protocols.
    model : CouplingsModel
        The couplings model with the inferred parameters
    outcfg : dict
        Output configuration of the pipeline, including
        the following fields:

        * raw_ec_file
        * model_file
        * num_sites
        * num_sequences
        * effective_sequences

        * focus_mode (passed through)
        * focus_sequence (passed through)
        * segments (passed through)
    prefix : str
        file path prefix
    generate_line_plot : bool
        Determines whether a line plot pymol structure will be generated
    generate_enrichment : bool
        Determines whether an EC enrichment file and pymol structure will be generated
    ec_filter : str
        String determining the ec distance filter (default: "abs(i - j) >= {}")
    chain : dict
        Dictionary to map different segments to their chains
    score : str, optional (default: "cn")
        Score column to use for postprocessing

    Returns
    -------
    ext_outcfg : dict
        Optional output configuration of the pipeline, including
        the following fields:

        * ec_longrange_file
        * ec_lines_oml_file
        * enrichmnet_file
        * enrichment_pml_files
        * evzoom_file
    """
    ext_outcfg = {}
    # write the sorted ECs table to csv file
    ecs.to_csv(outcfg["ec_file"], index=False)

    # if maximum coupling score is 0, bail out... will crash downstream calculations
    if ecs[score].max() <= 0:
        raise BailoutException("couplings: No couplings identified")

    # also store longrange ECs as convenience output
    if kwargs["min_sequence_distance"] is not None:
        ext_outcfg["ec_longrange_file"] = prefix + "_CouplingScores_longrange.csv"
        ecs_longrange = ecs.query(
            ec_filter.format(kwargs["min_sequence_distance"])
        )
        ecs_longrange.to_csv(ext_outcfg["ec_longrange_file"], index=False)

        if generate_line_plot:
            ext_outcfg["ec_lines_pml_file"] = prefix + "_draw_ec_lines.pml"
            L = outcfg["num_sites"]
            ec_lines_pymol_script(
                ecs_longrange.iloc[:L, :],
                ext_outcfg["ec_lines_pml_file"],
                chain=chain,
                score_column=score
            )

    # compute EC enrichment (for now, for single segments
    # only since enrichment code cannot handle multiple segments)
    if generate_enrichment:
        ext_outcfg["enrichment_file"] = prefix + "_enrichment.csv"
<<<<<<< HEAD
        outcfg, intra_ecs_enriched = segment_aware_ec_enrichment(ecs, outcfg, **kwargs)

        for segment, ecs_enriched in intra_ecs_enriched.groupby("segment_i"):
            # create corresponding enrichment pymol scripts
            ext_outcfg["enrichment_pml_files"] = []
            for sphere_view, pml_suffix in [
                (True, f"{segment}_enrichment_spheres.pml"), (False, f"{segment}_enrichment_sausage.pml")
            ]:
                pml_file = prefix + pml_suffix
                enrichment_pymol_script(ecs_enriched, pml_file, sphere_view=sphere_view)
                ext_outcfg["enrichment_pml_files"].append(pml_file)
=======
        ecs_enriched = pairs.enrichment(ecs, score=score)
        ecs_enriched.to_csv(ext_outcfg["enrichment_file"], index=False)

        # create corresponding enrichment pymol scripts
        ext_outcfg["enrichment_pml_files"] = []
        for sphere_view, pml_suffix in [
            (True, "_enrichment_spheres.pml"), (False, "_enrichment_sausage.pml")
        ]:
            pml_file = prefix + pml_suffix
            enrichment_pymol_script(ecs_enriched, pml_file, sphere_view=sphere_view)
            ext_outcfg["enrichment_pml_files"].append(pml_file)
>>>>>>> 80d30b3d

    # output EVzoom JSON file if we have stored model file
    if outcfg.get("model_file", None) is not None:
        ext_outcfg["evzoom_file"] = prefix + "_evzoom.json"
        with open(ext_outcfg["evzoom_file"], "w") as f:
            # create JSON output and write to file
            # TODO: note that this will by default use CN scores as generated
            # TODO: by CouplingsModel; at the moment there is no easy way
            # TODO: around this limitation so just use CN score for now
            f.write(
                evzoom_json(model) + "\n"
            )

    return ext_outcfg

# list of available EC inference protocols

PROTOCOLS = {
    # standard plmc inference protocol
    "standard": standard,

    # runs plmc for protein complexes
    "complex": complex,

    # inference protocol using mean field approximation
    "mean_field": mean_field,

    # runs DCA/meanfield for complexes
    "complex_mean_field": complex_mean_field
}


def run(**kwargs):
    """
    Run inference protocol to calculate ECs from
    input sequence alignment.

    Parameters
    ----------
    Mandatory kwargs arguments:
        protocol: EC protocol to run
        prefix: Output prefix for all generated files

    Returns
    -------
    outcfg : dict
        Output configuration of couplings stage
        Dictionary with results in following fields:
        (in brackets: not mandatory)

         ec_file
         effective_sequences
         [enrichment_file]
         focus_mode
         focus_sequence
         model_file
         num_sequences
         num_sites
         raw_ec_file
         region_start
         segments
    """
    check_required(kwargs, ["protocol"])

    if kwargs["protocol"] not in PROTOCOLS:
        raise InvalidParameterError(
            "Invalid protocol selection: " +
            "{}. Valid protocols are: {}".format(
                kwargs["protocol"], ", ".join(PROTOCOLS.keys())
            )
        )

    return PROTOCOLS[kwargs["protocol"]](**kwargs)<|MERGE_RESOLUTION|>--- conflicted
+++ resolved
@@ -669,14 +669,14 @@
     # used for the EC table above
 
     return outcfg
-    
+
 def complex_mean_field(**kwargs):
     """
     Protocol:
 
     Infer ECs for protein complexes from alignment using mean field.
     Allows user to select scoring protocol.
-    
+
     For now, mean field DCA can only be run in focus mode, gaps
     included.
 
@@ -712,24 +712,24 @@
             "alphabet"
         ]
     )
-    
+
     if not kwargs["focus_mode"]:
         raise InvalidParameterError(
             "For now, mean field DCA can only be run in focus mode."
         )
-    
+
 
     prefix = kwargs["prefix"]
 
     # infer ECs and load them with plmc
     #outcfg, ecs, segments = infer_plmc(**kwargs)
     #model = CouplingsModel(outcfg["model_file"])
-    
+
     #infer ECs with mean field/DCA
-    
+
     # Below here is added material from mean_field protocol:
     model = prefix+".model"
-    
+
     outcfg = {
         "model_file": model,
         "raw_ec_file": prefix + "_ECs.txt",
@@ -738,14 +738,14 @@
         "focus_sequence": kwargs["focus_sequence"],
         "segments": kwargs["segments"]
     }
-    
+
     # make sure input alignment exists
     alignment_file = kwargs["alignment_file"]
     verify_resources(
         "Input alignment does not exist",
         kwargs["alignment_file"]
     )
-    
+
     # make sure output directory exists
     create_prefix_folders(prefix)
     segments = kwargs["segments"]
@@ -753,40 +753,40 @@
         segments = [
             mapping.Segment.from_list(s) for s in segments
         ]
-        
+
     # determine alphabet, default is protein
     if kwargs["alphabet"] is None:
         alphabet = ALPHABET_PROTEIN
     else:
         alphabet = kwargs["alphabet"]
-        
+
         # allow shortcuts for protein, DNA, RNA
         if alphabet in ALPHABET_MAP:
             alphabet = ALPHABET_MAP[alphabet]
-    
+
     # read in a2m alignment
     with open(alignment_file) as f:
         input_alignment = Alignment.from_file(
             f, alphabet=alphabet,
             format="fasta"
         )
-        
+
     # init mean field DCA
     mf_dca = MeanFieldDCA(input_alignment)
-    
+
     # run mean field approximation
     model = mf_dca.fit(
         theta=kwargs["theta"],
         pseudo_count=kwargs["pseudo_count"]
     )
-    
+
     # write ECs to file
     model.to_raw_ec_file(
         outcfg["raw_ec_file"]
     )
-    
-    
-    
+
+
+
     # store useful information about model in outcfg
     outcfg.update({
         "num_sites": model.L,
@@ -794,7 +794,7 @@
         "effective_sequences": float(round(model.N_eff, 1)),
         #"region_start": int(model.index_list[0]),
     })
-    
+
     ecs = pairs.read_raw_ec_file(outcfg["raw_ec_file"])
 
     if segments is not None:
@@ -806,9 +806,9 @@
 
         # apply to EC table
         ecs = mapping.segment_map_ecs(ecs,seg_mapper)
-    
-    
-    
+
+
+
     # Add dummy probability value for downstream code
     #ecs.loc[:,"probability"] = np.nan
 
@@ -818,11 +818,11 @@
     #       outcfg["model_file"],
     #        file_format="plmc_v2"
     #    )
-    
+
     ###### End added material
 
     ## Add in segment_i, segment_j, and write ec file
-    
+
     # following computations are mostly specific to complex pipeline
 
     # add mixture model probability
@@ -865,7 +865,7 @@
             chain=chain_mapping
         )
     }
-    
+
     # save just the inter protein ECs
     ## TODO: eventually have this accomplished by _postprocess_inference
     ## right now avoiding a second call with a different ec_filter
@@ -895,8 +895,8 @@
     # used for the EC table above
 
     return outcfg
-    
-    
+
+
 
 
 def mean_field(**kwargs):
@@ -1177,7 +1177,9 @@
     # only since enrichment code cannot handle multiple segments)
     if generate_enrichment:
         ext_outcfg["enrichment_file"] = prefix + "_enrichment.csv"
-<<<<<<< HEAD
+
+        ## TODO: need to make segment_aware_ec_enrichment compatible with new
+        # enrichment refactoring
         outcfg, intra_ecs_enriched = segment_aware_ec_enrichment(ecs, outcfg, **kwargs)
 
         for segment, ecs_enriched in intra_ecs_enriched.groupby("segment_i"):
@@ -1189,19 +1191,6 @@
                 pml_file = prefix + pml_suffix
                 enrichment_pymol_script(ecs_enriched, pml_file, sphere_view=sphere_view)
                 ext_outcfg["enrichment_pml_files"].append(pml_file)
-=======
-        ecs_enriched = pairs.enrichment(ecs, score=score)
-        ecs_enriched.to_csv(ext_outcfg["enrichment_file"], index=False)
-
-        # create corresponding enrichment pymol scripts
-        ext_outcfg["enrichment_pml_files"] = []
-        for sphere_view, pml_suffix in [
-            (True, "_enrichment_spheres.pml"), (False, "_enrichment_sausage.pml")
-        ]:
-            pml_file = prefix + pml_suffix
-            enrichment_pymol_script(ecs_enriched, pml_file, sphere_view=sphere_view)
-            ext_outcfg["enrichment_pml_files"].append(pml_file)
->>>>>>> 80d30b3d
 
     # output EVzoom JSON file if we have stored model file
     if outcfg.get("model_file", None) is not None:
