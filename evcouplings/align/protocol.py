"""
Protein sequence alignment creation protocols/workflows.

Authors:
  Thomas A. Hopf
<<<<<<< HEAD
  Chan Kang - hmm_build_and_search
  Anna G. Green - hmm_build_and_search
=======
  Anna G. Green (complex protocol)
>>>>>>> 18c15c0c
"""

from collections import OrderedDict, Iterable
import re
from shutil import copy
import os

import numpy as np
import pandas as pd

from evcouplings.align import tools as at
from evcouplings.align.alignment import (
    detect_format, parse_header, read_fasta,
    write_fasta, Alignment
)

from evcouplings.couplings.mapping import Segment

from evcouplings.utils.config import (
    check_required, InvalidParameterError, MissingParameterError,
    read_config_file, write_config_file
)

from evcouplings.utils.system import (
    create_prefix_folders, get, valid_file,
    verify_resources, ResourceError
)

from evcouplings.align.ena import (
    extract_embl_annotation,
    extract_cds_ids,
    add_full_header
)


def fetch_sequence(sequence_id, sequence_file,
                   sequence_download_url, out_file):
    """
    Fetch sequence either from database based on identifier, or from
    input sequence file.

    Parameters
    ----------
    sequence_id : str
        Identifier of sequence that should be retrieved
    sequence_file : str
        File containing sequence. If None, sqeuence will
        be downloaded from sequence_download_url
    sequence_download_url : str
        URL from which to download missing sequence. Must
        contain "{}" at the position where sequence ID will
        be inserted into download URL (using str.format).
    out_file : str
        Output file in which sequence will be stored, if
        sequence_file is not existing.

    Returns
    -------
    str
        Path of file with stored sequence (can be sequence_file
        or out_file)
    tuple (str, str)
        Identifier of sequence as stored in file, and sequence
    """
    if sequence_file is None:
        get(
            sequence_download_url.format(sequence_id),
            out_file,
            allow_redirects=True
        )
    else:
        # if we have sequence file, try to copy it
        try:
            copy(sequence_file, out_file)
        except FileNotFoundError:
            raise ResourceError(
                "sequence_file does not exist: {}".format(
                    sequence_file
                )
            )

    # also make sure input file has something in it
    verify_resources(
        "Input sequence missing", out_file
    )

    with open(out_file) as f:
        seq = next(read_fasta(f))

    return out_file, seq


def cut_sequence(sequence, sequence_id, region=None, first_index=None, out_file=None):
    """
    Cut a given sequence to sub-range and save it in a file

    Parameters
    ----------
    sequence : str
        Full sequence that will be cut
    sequence_id : str
        Identifier of sequence, used to construct header
        in output file
    region : tuple(int, int), optional (default: None)
        Region that will be cut out of full sequence.
        If None, full sequence will be returned.
    first_index : int, optional (default: None)
        Define index of first position in sequence.
        Will be set to 1 if None.
    out_file : str, optional (default: None)
        Save sequence in a FASTA file (header:
        >sequence_id/start_region-end_region)

    Returns
    ------
    str
        Subsequence contained in region
    tuple(int, int)
        Region. If no input region is given, this will be
        (1, len(sequence)); otherwise, the input region is
        returned.

    Raises
    ------
    InvalidParameterError
        Upon invalid region specification (violating boundaries
        of sequence)
    """
    cut_seq = None

    # (not using 1 as default value to allow parameter
    # to be unspecified in config file)
    if first_index is None:
        first_index = 1

    # last index is *inclusive*!
    if region is None:
        region = (first_index, first_index + len(sequence) - 1)
        cut_seq = sequence
    else:
        start, end = region
        str_start = start - first_index
        str_end = end - first_index + 1
        cut_seq = sequence[str_start:str_end]

        # make sure bounds are valid given the sequence that we have
        if str_start < 0 or str_end > len(sequence):
            raise InvalidParameterError(
                "Invalid sequence range: "
                "region={} first_index={} len(sequence)={}".format(
                    region,
                    first_index,
                    len(sequence)
                )
            )

    # save sequence to file
    if out_file is not None:
        with open(out_file, "w") as f:
            header = "{}/{}-{}".format(sequence_id, *region)
            write_fasta([(header, cut_seq)], f)

    return region, cut_seq


def search_thresholds(use_bitscores, seq_threshold, domain_threshold, seq_len):
    """
    Set homology search inclusion parameters.

    HMMER hits get included in the HMM according to a two-step rule
        1. sequence passes sequence-level treshold
        2. domain passes domain-level threshold

    Therefore, search thresholds are set based on the following logic:
        1. If only sequence threshold is given, a MissingParameterException is raised
        2. If only bitscore threshold is given, sequence threshold is set to the same
        3. If both thresholds are given, they are according to defined values

    Valid inputs for bitscore thresholds:
        1. int or str: taken as absolute score threshold
        2. float: taken as relative threshold (absolute threshold derived by
       multiplication with domain length)

    Valid inputs for integer thresholds:
        1. int: Used as negative exponent, threshold will be set to 1E-<exponent>
        2. float or str: Interpreted literally

    Parameters
    ----------
    use_bitscores : bool
        Use bitscore threshold instead of E-value threshold
    domain_threshold : str or int or float
        Domain-level threshold. See rules above.
    seq_threshold : str or int or float
        Sequence-level threshold. See rules above.
    seq_len : int
        Length of sequence. Used to calculate absolute bitscore
        threshold for relative bitscore thresholds.

    Returns
    -------
    tuple (str, str)
        Sequence- and domain-level thresholds ready to be fed into HMMER
    """
    def transform_bitscore(x):
        if isinstance(x, float):
            # float: interpret as relative fraction of length
            return "{:.1f}".format(x * seq_len)
        else:
            # otherwise interpret as absolute score
            return str(x)

    def transform_evalue(x):
        if isinstance(x, int):
            # if integer, interpret as negative exponent
            return "1E{}".format(-x)
        else:
            # otherwise interpret literally
            # (mantissa-exponent string or float)
            return str(x).upper()

    if domain_threshold is None:
        raise MissingParameterError(
            "domain_threshold must be explicitly defined "
            "and may not be None/empty"
        )

    if use_bitscores:
        transform = transform_bitscore
    else:
        transform = transform_evalue

    if seq_threshold is not None:
        seq_threshold = transform(seq_threshold)

    if domain_threshold is not None:
        domain_threshold = transform(domain_threshold)

    # set "outer" sequence threshold so that it matches domain threshold
    if domain_threshold is not None and seq_threshold is None:
        seq_threshold = domain_threshold

    return seq_threshold, domain_threshold


def extract_header_annotation(alignment, from_annotation=True):
    """
    Extract Uniprot/Uniref sequence annotation from Stockholm file
    (as output by jackhmmer). This function may not work for other
    formats.

    Parameters
    ----------
    alignment : Alignment
        Multiple sequence alignment object
    from_annotation : bool, optional (default: True)
        Use annotation line (in Stockholm file) rather
        than sequence ID line (e.g. in FASTA file)

    Returns
    -------
    pandas.DataFrame
        Table containing all annotation
        (one row per sequence in alignment,
        in order of occurrence)
    """
    columns = [
        ("GN", "gene"),
        ("OS", "organism"),
        ("PE", "existence_evidence"),
        ("SV", "sequence_version"),
        ("n", "num_cluster_members"),
        ("Tax", "taxon"),
        ("RepID", "representative_member")
    ]

    col_to_descr = OrderedDict(columns)
    regex = re.compile("\s({})=".format(
        "|".join(col_to_descr.keys()))
    )

    # collect rows for dataframe in here
    res = []

    for i, id_ in enumerate(alignment.ids):
        # annotation line for current sequence
        seq_id = None
        anno = None

        # look for annotation either in separate
        # annotation line or in full sequence ID line
        if from_annotation:
            seq_id = id_
            # query level by level to avoid creating new keys
            # in DefaultOrderedDict
            if ("GS" in alignment.annotation and
                    id_ in alignment.annotation["GS"] and
                    "DE" in alignment.annotation["GS"][id_]):
                anno = alignment.annotation["GS"][id_]["DE"]
        else:
            split = id_.split(maxsplit=1)
            if len(split) == 2:
                seq_id, anno = split
            else:
                seq_id = id_
                anno = None

        # extract info from line if we got one
        if anno is not None:
            # do split on known field names o keep things
            # simpler than a gigantic full regex to match
            # (some fields are allowed to be missing)
            pairs = re.split(regex, anno)
            pairs = ["id", seq_id, "name"] + pairs

            # create feature-value map
            feat_map = dict(zip(pairs[::2], pairs[1::2]))
            res.append(feat_map)
        else:
            res.append({"id": seq_id})

    df = pd.DataFrame(res)
    return df.loc[:, ["id", "name"] + list(col_to_descr.keys())]


def describe_seq_identities(alignment, target_seq_index=0):
    """
    Calculate sequence identities of any sequence
    to target sequence and create result dataframe.

    Parameters
    ----------
    alignment : Alignment
        Alignment for which description statistics
        will be calculated

    Returns
    -------
    pandas.DataFrame
        Table giving the identity to target sequence
        for each sequence in alignment (in order of
        occurrence)
    """
    id_to_query = alignment.identities_to(
        alignment[target_seq_index]
    )

    return pd.DataFrame(
        {"id": alignment.ids, "identity_to_query": id_to_query}
    )


def describe_frequencies(alignment, first_index, target_seq_index=None):
    """
    Get parameters of alignment such as gaps, coverage,
    conservation and summarize.

    Parameters
    ----------
    alignment : Alignment
        Alignment for which description statistics
        will be calculated
    first_index : int
        Sequence index of first residue in target sequence
    target_seq_index : int, optional (default: None)
        If given, will add the symbol in the target sequence
        into a separate column of the output table

    Returns
    -------
    pandas.DataFrame
        Table detailing conservation and symbol frequencies
        for all positions in the alignment
    """
    fi = alignment.frequencies
    conservation = alignment.conservation()

    fi_cols = {c: fi[:, i] for c, i in alignment.alphabet_map.items()}
    if target_seq_index is not None:
        target_seq = alignment[target_seq_index]
    else:
        target_seq = np.full((alignment.L), np.nan)

    info = pd.DataFrame(
        {
            "i": range(first_index, first_index + alignment.L),
            "A_i": target_seq,
            "conservation": conservation,
            **fi_cols
        }
    )
    # reorder columns
    info = info.loc[:, ["i", "A_i", "conservation"] + list(alignment.alphabet)]

    return info


def describe_coverage(alignment, prefix, first_index, minimum_column_coverage):
    """
    Produce "classical" buildali coverage statistics, i.e.
    number of sequences, how many residues have too many gaps, etc.

    Only to be applied to alignments focused around the
    target sequence.

    Parameters
    ----------
    alignment : Alignment
        Alignment for which coverage statistics will be calculated
    prefix : str
        Prefix of alignment file that will be stored as identifier in table
    first_index : int
        Sequence index of first position of target sequence
    minimum_column_coverage : Iterable(float) or float
        Minimum column coverage threshold(s) that will be tested
        (creating one row for each threshold in output table).

        .. note::

            ``int`` values given to this function instead of a float will be divided by 100 to create the corresponding
            floating point representation. This parameter is 1.0 - maximum fraction of gaps per column.

    Returns
    -------
    pd.DataFrame
        Table with coverage statistics for different gap thresholds
    """
    res = []
    NO_MEFF = np.nan

    if not isinstance(minimum_column_coverage, Iterable):
        minimum_column_coverage = [minimum_column_coverage]

    pos = np.arange(first_index, first_index + alignment.L)
    f_gap = alignment.frequencies[:, alignment.alphabet_map[alignment._match_gap]]

    for threshold in minimum_column_coverage:
        if isinstance(threshold, int):
            threshold /= 100

        # all positions that have enough sequence information (i.e. little gaps),
        # and their indeces
        uppercase = f_gap <= 1 - threshold
        uppercase_idx = np.nonzero(uppercase)[0]

        # where does coverage of sequence by good alignment start and end?
        cov_first_idx, cov_last_idx = uppercase_idx[0], uppercase_idx[-1]

        # calculate indeces in sequence numbering space
        first, last = pos[cov_first_idx], pos[cov_last_idx]

        # how many lowercase positions in covered region?
        num_lc_cov = np.sum(~uppercase[cov_first_idx:cov_last_idx + 1])

        # total number of upper- and lowercase positions,
        # and relative percentage
        num_cov = uppercase.sum()
        num_lc = (~uppercase).sum()
        perc_cov = num_cov / len(uppercase)

        res.append(
            (prefix, threshold, alignment.N, alignment.L,
             num_cov, num_lc, perc_cov, first, last,
             last - first + 1, num_lc_cov, NO_MEFF)
        )

    df = pd.DataFrame(
        res, columns=[
            "prefix", "minimum_column_coverage", "num_seqs",
            "seqlen", "num_cov", "num_lc", "perc_cov",
            "1st_uc", "last_uc", "len_cov",
            "num_lc_cov", "N_eff",
        ]
    )
    return df


def existing(**kwargs):
    """
    Protocol:

    Use external sequence alignment and extract all relevant
    information from there (e.g. sequence, region, etc.),
    then apply gap & fragment filtering as usual

    Parameters
    ----------
    Mandatory kwargs arguments:
        See list below in code where calling check_required

    .. todo::
        explain meaning of parameters in detail.

    If skip is given and True, the workflow will only return
    the output configuration (outcfg) and ali will be None.

    If callback is given, the function will be called at the
    end of the workflow with the kwargs arguments updated with
    the outcfg results.

    Returns
    -------
    outcfg : dict
        Output configuration of the pipeline, including
        the following fields:

        * sequence_id (passed through from input)
        * alignment_file
        * raw_focus_alignment_file
        * statistics_file
        * sequence_file
        * first_index
        * target_sequence_file
        * annotation_file (None)
        * frequencies_file
        * identities_file
        * focus_mode
        * focus_sequence
        * segments
    """
    check_required(
        kwargs,
        [
            "prefix", "input_alignment",
            "sequence_id", "first_index",
            "extract_annotation"
        ]
    )

    prefix = kwargs["prefix"]

    # make sure output directory exists
    create_prefix_folders(prefix)

    # this file is starting point of pipeline;
    # check if input alignment actually exists
    input_alignment = kwargs["input_alignment"]
    verify_resources(
        "Input alignment does not exist",
        input_alignment
    )

    # first try to autodetect format of alignment
    with open(input_alignment) as f:
        format = detect_format(f)
        if format is None:
            raise InvalidParameterError(
                "Format of input alignment {} could not be "
                "automatically detected.".format(
                    input_alignment
                )
            )

    with open(input_alignment) as f:
        ali_raw = Alignment.from_file(f, format)

    # save annotation in sequence headers (species etc.)
    annotation_file = None
    if kwargs["extract_annotation"]:
        annotation_file = prefix + "_annotation.csv"
        from_anno_line = (format == "stockholm")
        annotation = extract_header_annotation(
            ali_raw, from_annotation=from_anno_line
        )
        annotation.to_csv(annotation_file, index=False)

    # Target sequence of alignment
    sequence_id = kwargs["sequence_id"]

    if sequence_id is None:
        raise InvalidParameterError(
            "Parameter sequence_id must be defined"
        )

    # First, find focus sequence in alignment
    focus_index = None
    for i, id_ in enumerate(ali_raw.ids):
        if id_.startswith(sequence_id):
            focus_index = i
            break

    # if we didn't find it, cannot continue
    if focus_index is None:
        raise InvalidParameterError(
            "Target sequence {} could not be found in alignment"
            .format(sequence_id)
        )

    # identify what columns (non-gap) to keep for focus
    focus_seq = ali_raw[focus_index]
    focus_cols = np.array(
        [c not in [ali_raw._match_gap, ali_raw._insert_gap] for c in focus_seq]
    )

    # extract focus alignment
    focus_ali = ali_raw.select(columns=focus_cols)
    focus_seq_nogap = "".join(focus_ali[focus_index])

    # determine region of sequence. If first_index is given,
    # use that in any case, otherwise try to autodetect
    full_focus_header = ali_raw.ids[focus_index]
    focus_id = full_focus_header.split()[0]

    # try to extract region from sequence header
    id_, region_start, region_end = parse_header(focus_id)

    # override with first_index if given
    if kwargs["first_index"] is not None:
        region_start = kwargs["first_index"]
        region_end = region_start + len(focus_seq_nogap) - 1

    if region_start is None or region_end is None:
        raise InvalidParameterError(
            "Could not extract region information " +
            "from sequence header {} ".format(full_focus_header) +
            "and first_index parameter is not given."
        )

    # resubstitute full sequence ID from identifier
    # and region information
    header = "{}/{}-{}".format(
        id_, region_start, region_end
    )

    focus_ali.ids[focus_index] = header

    # write target sequence to file
    target_sequence_file = prefix + ".fa"
    with open(target_sequence_file, "w") as f:
        write_fasta(
            [(header, focus_seq_nogap)], f
        )

    # apply sequence identity and fragment filters,
    # and gap threshold
    mod_outcfg, ali = modify_alignment(
        focus_ali, focus_index, id_, region_start, **kwargs
    )

    # generate output configuration of protocol
    outcfg = {
        **mod_outcfg,
        "sequence_id": sequence_id,
        "sequence_file": target_sequence_file,
        "first_index": region_start,
        "target_sequence_file": target_sequence_file,
        "focus_sequence": header,
        "focus_mode": True,
    }

    if annotation_file is not None:
        outcfg["annotation_file"] = annotation_file

    # dump config to YAML file for debugging/logging
    write_config_file(prefix + ".align_existing.outcfg", outcfg)

    # return results of protocol
    return outcfg


def modify_alignment(focus_ali, target_seq_index, target_seq_id, region_start, **kwargs):
    """
    Apply pairwise identity filtering, fragment filtering, and exclusion
    of columns with too many gaps to a sequence alignment. Also generates
    files describing properties of the alignment such as frequency distributions,
    conservation, and "old-style" alignment statistics files.

    .. note::

        assumes focus alignment (otherwise unprocessed) as input.

    .. todo::

        come up with something more clever  to filter fragments than fixed width
        (e.g. use 95% quantile of length distribution as reference point)

    Parameters
    ----------
    focus_ali : Alignment
        Focus-mode input alignment
    target_seq_index : int
        Index of target sequence in alignment
    target_seq_id : str
        Identifier of target sequence (without range)
    region_start : int
        Index of first sequence position in target sequence
    kwargs : See required arguments in source code

    Returns
    -------
    outcfg : Dict
        File products generated by the function:

        * alignment_file
        * statistics_file
        * frequencies_file
        * identities_file
        * raw_focus_alignment_file
    ali : Alignment
        Final processed alignment
    """
    check_required(
        kwargs,
        [
            "prefix", "seqid_filter", "hhfilter",
            "minimum_sequence_coverage", "minimum_column_coverage",
            "compute_num_effective_seqs", "theta",
        ]
    )

    prefix = kwargs["prefix"]

    create_prefix_folders(prefix)

    focus_fasta_file = prefix + "_raw_focus.fasta"

    outcfg = {
        "alignment_file": prefix + ".a2m",
        "statistics_file": prefix + "_alignment_statistics.csv",
        "frequencies_file": prefix + "_frequencies.csv",
        "identities_file": prefix + "_identities.csv",
        "raw_focus_alignment_file": focus_fasta_file,
    }

    # swap target sequence to first position if it is not
    # the first sequence in alignment;
    # this is particularly important for hhfilter run
    # because target sequence might otherwise be filtered out
    if target_seq_index != 0:
        indices = np.arange(0, len(focus_ali))
        indices[0] = target_seq_index
        indices[target_seq_index] = 0
        target_seq_index = 0
        focus_ali = focus_ali.select(sequences=indices)

    with open(focus_fasta_file, "w") as f:
        focus_ali.write(f, "fasta")

    # apply pairwise identity filter (using hhfilter)
    if kwargs["seqid_filter"] is not None:
        filtered_file = prefix + "_filtered.a3m"

        at.run_hhfilter(
            focus_fasta_file, filtered_file,
            threshold=kwargs["seqid_filter"],
            columns="first", binary=kwargs["hhfilter"]
        )

        with open(filtered_file) as f:
            focus_ali = Alignment.from_file(f, "a3m")

        # final FASTA alignment before applying A2M format modifications
        filtered_fasta_file = prefix + "_raw_focus_filtered.fasta"
        with open(filtered_fasta_file, "w") as f:
            focus_ali.write(f, "fasta")

    ali = focus_ali

    # filter fragments
    # come up with something more clever here than fixed width
    # (e.g. use 95% quantile of length distribution as reference point)
    min_cov = kwargs["minimum_sequence_coverage"]
    if min_cov is not None:
        if isinstance(min_cov, int):
            min_cov /= 100

        keep_seqs = (1 - ali.count("-", axis="seq")) >= min_cov
        ali = ali.select(sequences=keep_seqs)

    # Calculate frequencies, conservation and identity to query
    # on final alignment (except for lowercase modification)
    # Note: running hhfilter might cause a loss of the target seque
    # if it is not the first sequence in the file! To be sure that
    # nothing goes wrong, target_seq_index should always be 0.
    describe_seq_identities(
        ali, target_seq_index=target_seq_index
    ).to_csv(
        outcfg["identities_file"], float_format="%.3f", index=False
    )

    describe_frequencies(
        ali, region_start, target_seq_index=target_seq_index
    ).to_csv(
        outcfg["frequencies_file"], float_format="%.3f", index=False
    )

    coverage_stats = describe_coverage(
        ali, prefix, region_start, kwargs["minimum_column_coverage"]
    )

    # keep list of uppercase sequence positions in alignment
    pos_list = np.arange(region_start, region_start + ali.L, dtype="int32")

    # Make columns with too many gaps lowercase
    min_col_cov = kwargs["minimum_column_coverage"]
    if min_col_cov is not None:
        if isinstance(min_col_cov, int):
            min_col_cov /= 100

        lc_cols = ali.count(ali._match_gap, axis="pos") > 1 - min_col_cov
        ali = ali.lowercase_columns(lc_cols)

        # if we remove columns, we have to update list of positions
        pos_list = pos_list[~lc_cols]
    else:
        lc_cols = None

    # compute effective number of sequences
    # (this is intended for cases where coupling stage is
    # not run, but this number is wanted nonetheless)
    if kwargs["compute_num_effective_seqs"]:
        # make sure we only compute N_eff on the columns
        # that would be used for model inference, dispose
        # the rest
        if lc_cols is None:
            cut_ali = ali
        else:
            cut_ali = ali.select(columns=~lc_cols)

        # compute sequence weights
        cut_ali.set_weights(kwargs["theta"])

        # N_eff := sum of all sequence weights
        n_eff = float(cut_ali.weights.sum())

        # patch into coverage statistics (N_eff column)
        coverage_stats.loc[:, "N_eff"] = n_eff
    else:
        n_eff = None

    # save coverage statistics to file
    coverage_stats.to_csv(
        outcfg["statistics_file"], float_format="%.3f",
        index=False
    )

    # store description of final sequence alignment in outcfg
    # (note these parameters will be updated by couplings protocol)
    outcfg.update(
        {
            "num_sites": len(pos_list),
            "num_sequences": len(ali),
            "effective_sequences": n_eff,
            "region_start": region_start,
        }
    )

    # create segment in outcfg
    outcfg["segments"] = [
        Segment(
            "aa", target_seq_id, region_start, region_start + ali.L - 1, pos_list
        ).to_list()
    ]

    with open(outcfg["alignment_file"], "w") as f:
        ali.write(f, "fasta")

    return outcfg, ali


def jackhmmer_search(**kwargs):
    """
    Protocol:

    Iterative jackhmmer search against a sequence database.

    Parameters
    ----------
    Mandatory kwargs arguments:
        See list below in code where calling check_required

    .. todo::
        explain meaning of parameters in detail.

    Returns
    -------
    outcfg : dict
        Output configuration of the protocol, including
        the following fields:

        * sequence_id (passed through from input)
        * target_sequence_file
        * sequence_file
        * raw_alignment_file
        * hittable_file
        * focus_mode
        * focus_sequence
        * segments
    """
    check_required(
        kwargs,
        [
            "prefix", "sequence_id", "sequence_file",
            "sequence_download_url", "region", "first_index",
            "use_bitscores", "domain_threshold", "sequence_threshold",
            "database", "iterations", "cpu", "nobias", "reuse_alignment",
            "checkpoints_hmm", "checkpoints_ali", "jackhmmer",
            "extract_annotation"
        ]
    )
    prefix = kwargs["prefix"]

    # make sure output directory exists
    create_prefix_folders(prefix)

    # store search sequence file here
    target_sequence_file = prefix + ".fa"
    full_sequence_file = prefix + "_full.fa"

    # make sure search sequence is defined and load it
    full_seq_file, (full_seq_id, full_seq) = fetch_sequence(
        kwargs["sequence_id"],
        kwargs["sequence_file"],
        kwargs["sequence_download_url"],
        full_sequence_file
    )

    # cut sequence to target region and save in sequence_file
    # (this is the main sequence file used downstream)
    (region_start, region_end), cut_seq = cut_sequence(
        full_seq,
        kwargs["sequence_id"],
        kwargs["region"],
        kwargs["first_index"],
        target_sequence_file
    )

    # run jackhmmer... allow to reuse pre-exisiting
    # Stockholm alignment file here
    ali_outcfg_file = prefix + ".align_jackhmmer_search.outcfg"

    # determine if to rerun, only possible if previous results
    # were stored in ali_outcfg_file
    if kwargs["reuse_alignment"] and valid_file(ali_outcfg_file):
        ali = read_config_file(ali_outcfg_file)

        # check if the alignment file itself is also there
        verify_resources(
            "Tried to reuse alignment, but empty or "
            "does not exist",
            ali["alignment"], ali["domtblout"]
        )
    else:
        # otherwise, we have to run the alignment
        # modify search thresholds to be suitable for jackhmmer
        seq_threshold, domain_threshold = search_thresholds(
            kwargs["use_bitscores"],
            kwargs["sequence_threshold"],
            kwargs["domain_threshold"],
            len(cut_seq)
        )

        # run search process
        ali = at.run_jackhmmer(
            query=target_sequence_file,
            database=kwargs[kwargs["database"]],
            prefix=prefix,
            use_bitscores=kwargs["use_bitscores"],
            domain_threshold=domain_threshold,
            seq_threshold=seq_threshold,
            iterations=kwargs["iterations"],
            nobias=kwargs["nobias"],
            cpu=kwargs["cpu"],
            checkpoints_hmm=kwargs["checkpoints_hmm"],
            checkpoints_ali=kwargs["checkpoints_ali"],
            binary=kwargs["jackhmmer"],
        )

        # get rid of huge stdout log file immediately
        # (do not use /dev/null option of jackhmmer function
        # to make no assumption about operating system)
        try:
            os.remove(ali.output)
        except OSError:
            pass

        # turn namedtuple into dictionary to make
        # restarting code nicer
        ali = dict(ali._asdict())

        # save results of search for possible restart
        write_config_file(ali_outcfg_file, ali)

    # prepare output dictionary with result files
    outcfg = {
        "sequence_id": kwargs["sequence_id"],
        "target_sequence_file": target_sequence_file,
        "sequence_file": full_sequence_file,
        "focus_mode": True,
        "raw_alignment_file": ali["alignment"],
        "hittable_file": ali["domtblout"],
    }

    # define a single protein segment based on target sequence
    outcfg["segments"] = [
        Segment(
            "aa", kwargs["sequence_id"],
            region_start, region_end,
            range(region_start, region_end + 1)
        ).to_list()
    ]

    outcfg["focus_sequence"] = "{}/{}-{}".format(
        kwargs["sequence_id"], region_start, region_end
    )

    return outcfg

def hmmbuild_and_search(**kwargs):
    """
    Protocol:

    hmmbuild and hmmsearch against a sequence database.
    
    Parameters
    ----------
    Mandatory kwargs arguments:
        See list below in code where calling check_required

    Returns
    -------
    outcfg : dict
        Output configuration of the protocol, including
        the following fields:

        * target_sequence_file
        * sequence_file
        * raw_alignment_file
        * hittable_file
        * focus_mode
        * focus_sequence
        * segments
    """
    check_required(
        kwargs,
        [
            "prefix", "sequence_id", "sequence_file",
            "sequence_download_url", "region", "first_index",
            "use_bitscores", "domain_threshold", "sequence_threshold",
            "database", "iterations", "cpu", "nobias", "reuse_alignment",
            "checkpoints_hmm", "checkpoints_ali", "hmmbuild",
            "hmmsearch", "extract_annotation"
        ]
    )
    prefix = kwargs["prefix"]

    # make sure output directory exists
    create_prefix_folders(prefix)

    # store search sequence file here
    target_sequence_file = prefix + ".fa"
    full_sequence_file = prefix + "_full.fa"

    # make sure search sequence is defined and load it
    full_seq_file, (full_seq_id, full_seq) = fetch_sequence(
        kwargs["sequence_id"],
        kwargs["sequence_file"],
        kwargs["sequence_download_url"],
        full_sequence_file
    )

    # cut sequence to target region and save in sequence_file
    # (this is the main sequence file used downstream)
    (region_start, region_end), cut_seq = cut_sequence(
        full_seq,
        kwargs["sequence_id"],
        kwargs["region"],
        kwargs["first_index"],
        target_sequence_file
    )

    # run hmmbuild_and_search... allow to reuse pre-exisiting
    # Stockholm alignment file here
    ali_outcfg_file = prefix + ".align_hmmbuild_and_search.outcfg"

    # determine if to rerun, only possible if previous results
    # were stored in ali_outcfg_file
    if kwargs["reuse_alignment"] and valid_file(ali_outcfg_file):
        ali = read_config_file(ali_outcfg_file)

        # check if the alignment file itself is also there
        verify_resources(
            "Tried to reuse alignment, but empty or "
            "does not exist",
            ali["alignment"], ali["domtblout"]
        )
    else:
        # otherwise, we have to run the alignment
        # modify search thresholds to be suitable for jackhmmer
        seq_threshold, domain_threshold = search_thresholds(
            kwargs["use_bitscores"],
            kwargs["sequence_threshold"],
            kwargs["domain_threshold"],
            len(cut_seq)
        )

        # create the hmm
        hmmbuild_result = at.run_hmmbuild(
            alignment_file=kwargs["alignment_file"],
            prefix=prefix,
            cpu=kwargs["cpu"],
            binary=kwargs["hmmbuild"],
        )
        hmmfile = hmmbuild_result.hmmfile

        # run the alignment from the hmm
        ali = at.run_hmmsearch(
            hmmfile = hmmfile,
            database=kwargs[kwargs["database"]],
            prefix=prefix,
            use_bitscores=kwargs["use_bitscores"],
            domain_threshold=domain_threshold,
            seq_threshold=seq_threshold,
            nobias=kwargs["nobias"],
            cpu=kwargs["cpu"],
            binary=kwargs["hmmsearch"], 
        )

        # get rid of huge stdout log file immediately
        try:
            os.remove(ali.output)
        except OSError:
            pass

        # turn namedtuple into dictionary to make
        # restarting code nicer
        ali = dict(ali._asdict())
        # only item from hmmsearch_result to save is the hmmfile
        ali["hmmfile"] = hmmfile

        # save results of search for possible restart
        write_config_file(ali_outcfg_file, ali)

    # prepare output dictionary with result files
    outcfg = {
        "target_sequence_file": target_sequence_file,
        "sequence_file": full_sequence_file,
        "focus_mode": True,
        "raw_alignment_file": ali["alignment"],
        "hittable_file": ali["domtblout"],
    }
    # define a single protein segment based on target sequence
    outcfg["segments"] = [
        Segment(
            "aa", kwargs["sequence_id"],
            region_start, region_end,
            range(region_start, region_end + 1)
        ).to_list()
    ]

    outcfg["focus_sequence"] = "{}/{}-{}".format(
        kwargs["sequence_id"], region_start, region_end
    )

    return outcfg


def standard(**kwargs):
    """
    Protocol:

    Standard buildali4 workflow (run iterative jackhmmer
    search against sequence database, than determine which
    sequences and columns to include in the calculation based
    on coverage and maximum gap thresholds).

    Parameters
    ----------
    Mandatory kwargs arguments:
        See list below in code where calling check_required

    .. todo::

        explain meaning of parameters in detail.

    If skip is given and True, the workflow will only return
    the output configuration (outcfg) and ali will be None.

    If callback is given, the function will be called at the
    end of the workflow with the kwargs arguments updated with
    the outcfg results.

    Returns
    -------
    outcfg : dict
        Output configuration of the pipeline, including
        the following fields:

        * sequence_id (passed through from input)
        * alignment_file
        * raw_alignment_file
        * raw_focus_alignment_file
        * statistics_file
        * target_sequence_file
        * sequence_file
        * annotation_file
        * frequencies_file
        * identities_file
        * hittable_file
        * focus_mode
        * focus_sequence
        * segments

    ali : Alignment
        Final sequence alignment

    """
    check_required(
        kwargs,
        [
            "prefix", "extract_annotation",
        ]
    )

    prefix = kwargs["prefix"]

    # make sure output directory exists
    create_prefix_folders(prefix)

    # first step of protocol is to get alignment using
    # jackhmmer; initialize output configuration with
    # results of this search
    jackhmmer_outcfg = jackhmmer_search(**kwargs)
    stockholm_file = jackhmmer_outcfg["raw_alignment_file"]

    segment = Segment.from_list(jackhmmer_outcfg["segments"][0])
    target_seq_id = segment.sequence_id
    region_start = segment.region_start
    region_end = segment.region_end

    # read in stockholm format (with full annotation)
    with open(stockholm_file) as a:
        ali_raw = Alignment.from_file(a, "stockholm")

    # and store as FASTA file first (disabled for now
    # since equivalent information easily be obtained
    # from Stockholm file
    """
    ali_raw_fasta_file = prefix + "_raw.fasta"
    with open(ali_raw_fasta_file, "w") as f:
        ali_raw.write(f, "fasta")
    """

    # save annotation in sequence headers (species etc.)
    if kwargs["extract_annotation"]:
        annotation_file = prefix + "_annotation.csv"
        annotation = extract_header_annotation(ali_raw)
        annotation.to_csv(annotation_file, index=False)

    # center alignment around focus/search sequence
    focus_cols = np.array([c != "-" for c in ali_raw[0]])
    focus_ali = ali_raw.select(columns=focus_cols)

    target_seq_index = 0
    mod_outcfg, ali = modify_alignment(
        focus_ali, target_seq_index, target_seq_id, region_start, **kwargs
    )

    #  merge results of jackhmmer_search and modify_alignment stage
    outcfg = {
        **jackhmmer_outcfg,
        **mod_outcfg,
        "annotation_file": annotation_file
    }

    # dump output config to YAML file for debugging/logging
    write_config_file(prefix + ".align_standard.outcfg", outcfg)

    # return results of protocol
    return outcfg


def complex(**kwargs):
    """
    Protocol:

    Run monomer alignment protocol and postprocess it for
    EVcomplex calculations

    Parameters
    ----------
    Mandatory kwargs arguments:
        See list below in code where calling check_required

    Returns
    -------
    outcfg : dict
        Output configuration of the alignment protocol, and
        the following additional field:

        genome_location_file : path to file containing
            the genomic locations for CDs's corresponding to
            identifiers in the alignment.

    """
    check_required(
        kwargs,
        [
            "prefix", "alignment_protocol",
            "uniprot_to_embl_table",
            "ena_genome_location_table"
        ]
    )

    verify_resources(
        "Uniprot to EMBL mapping table does not exist",
        kwargs["uniprot_to_embl_table"]
    )

    verify_resources(
        "ENA genome location table does not exist",
        kwargs["ena_genome_location_table"]
    )

    prefix = kwargs["prefix"]

    # make sure output directory exists
    create_prefix_folders(prefix)

    # run the regular alignment protocol
    # (standard, existing, ...)
    alignment_protocol = kwargs["alignment_protocol"]

    if alignment_protocol not in PROTOCOLS:
        raise InvalidParameterError(
            "Invalid choice for alignment protocol: {}".format(
                alignment_protocol
            )
        )

    outcfg = PROTOCOLS[kwargs["alignment_protocol"]](**kwargs)

    # if the user selected the existing alignment protocol
    # they can supply an input annotation file
    # which overwrites the annotation file generated by the existing protocol
    if alignment_protocol == "existing":
        check_required(kwargs, ["override_annotation_file"])

        if kwargs["override_annotation_file"] is not None:
            verify_resources(
                "Override annotation file does not exist",
                kwargs["override_annotation_file"]
            )

            outcfg["annotation_file"] = prefix + "_annotation.csv"
            annotation_data = pd.read_csv(kwargs["override_annotation_file"])
            annotation_data.to_csv(outcfg["annotation_file"])

    # extract cds identifiers for alignment uniprot IDs
    cds_ids = extract_cds_ids(
        outcfg["alignment_file"],
        kwargs["uniprot_to_embl_table"]
    )

    # extract genome location information from ENA
    genome_location_filename = prefix + "_genome_location.csv"

    genome_location_table = extract_embl_annotation(
        cds_ids,
        kwargs["ena_genome_location_table"],
        genome_location_filename
    )

    genome_location_table = add_full_header(
        genome_location_table, outcfg["alignment_file"]
    )

    genome_location_table.to_csv(genome_location_filename)
    outcfg["genome_location_file"] = genome_location_filename

    # dump output config to YAML file for debugging/logging
    write_config_file(prefix + ".align_complex.outcfg", outcfg)

    return outcfg


# list of available alignment protocols
PROTOCOLS = {
    # standard buildali protocol (iterative hmmer search)
    "standard": standard,

    # build raw multiple sequence alignment using jackmmer
    "jackhmmer_search": jackhmmer_search,

    # start from an existing (external) alignment
    "existing": existing,

    # run alignment protocol and postprocess output for
    # complex pipeline
    "complex": complex,
}


def run(**kwargs):
    """
    Run alignment protocol to generate multiple sequence
    alignment from input sequence.

    Parameters
    ----------
    Mandatory kwargs arguments:
        protocol: Alignment protocol to run
        prefix: Output prefix for all generated files

    Optional:

    Returns
    -------
    Alignment
    Dictionary with results of stage in following fields (in brackets - not returned by all protocols):

        * alignment_file
        * [raw_alignment_file]
        * statistics_file
        * target_sequence_file
        * sequence_file
        * [annotation_file]
        * frequencies_file
        * identities_file
        * [hittable_file]
        * focus_mode
        * focus_sequence
        * segments
    """
    check_required(kwargs, ["protocol"])

    if kwargs["protocol"] not in PROTOCOLS:
        raise InvalidParameterError(
            "Invalid protocol selection: " +
            "{}. Valid protocols are: {}".format(
                kwargs["protocol"], ", ".join(PROTOCOLS.keys())
            )
        )

    return PROTOCOLS[kwargs["protocol"]](**kwargs)<|MERGE_RESOLUTION|>--- conflicted
+++ resolved
@@ -3,12 +3,9 @@
 
 Authors:
   Thomas A. Hopf
-<<<<<<< HEAD
+  Anna G. Green (complex protocol, hmm_build_and_search
   Chan Kang - hmm_build_and_search
-  Anna G. Green - hmm_build_and_search
-=======
-  Anna G. Green (complex protocol)
->>>>>>> 18c15c0c
+
 """
 
 from collections import OrderedDict, Iterable
